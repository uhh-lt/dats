from typing import Dict, List, Optional

from fastapi import APIRouter, Depends
from sqlalchemy.orm import Session

from api.dependencies import get_current_user, get_db_session, skip_limit_params
from app.core.data.crud.annotation_document import crud_adoc
from app.core.data.crud.user import crud_user
from app.core.data.dto.action import ActionType
from app.core.data.dto.annotation_document import AnnotationDocumentRead
from app.core.data.dto.project import ProjectRead
from app.core.data.dto.user import PublicUserRead, UserRead, UserUpdate
from app.core.data.orm.user import UserORM
<<<<<<< HEAD
from fastapi import APIRouter, Depends
from sqlalchemy.orm import Session

from api.dependencies import (
    get_current_user,
    get_db_session,
    is_authorized,
    skip_limit_params,
)
=======
>>>>>>> ff34d98c

router = APIRouter(
    prefix="/user", dependencies=[Depends(get_current_user)], tags=["user"]
)


@router.get(
    "/me",
    response_model=Optional[UserRead],
    summary="Returns the current user",
    description="Returns the current (logged in) user",
)
async def get_me(*, user: UserORM = Depends(get_current_user)) -> Optional[UserRead]:
    return UserRead.model_validate(user)


@router.get(
    "/{user_id}",
    response_model=Optional[PublicUserRead],
    summary="Returns the User",
    description="Returns the User with the given ID if it exists",
)
async def get_by_id(
    *, db: Session = Depends(get_db_session), user_id: int
) -> Optional[PublicUserRead]:
    db_user = crud_user.read(db=db, id=user_id)
<<<<<<< HEAD
    return PublicUserRead.from_orm(db_user)
=======
    return UserRead.model_validate(db_user)
>>>>>>> ff34d98c


@router.get(
    "",
    response_model=List[PublicUserRead],
    summary="Returns all Users",
    description="Returns all Users that exist in the system",
)
async def get_all(
    *,
    db: Session = Depends(get_db_session),
    skip_limit: Dict[str, int] = Depends(skip_limit_params),
) -> List[PublicUserRead]:
    db_objs = crud_user.read_multi(db=db, **skip_limit)
<<<<<<< HEAD
    return [PublicUserRead.from_orm(proj) for proj in db_objs]
=======
    return [UserRead.model_validate(proj) for proj in db_objs]
>>>>>>> ff34d98c


@router.patch(
    "/{user_id}",
    response_model=Optional[UserRead],
    summary="Updates the User",
    description="Updates the User with the given ID if it exists",
    dependencies=[is_authorized(ActionType.UPDATE, crud_user, "user_id")],
)
async def update_by_id(
    *, db: Session = Depends(get_db_session), user_id: int, user: UserUpdate
) -> Optional[UserRead]:
    db_user = crud_user.update(db=db, id=user_id, update_dto=user)
    return UserRead.model_validate(db_user)


@router.delete(
    "/{user_id}",
    response_model=Optional[UserRead],
    summary="Removes the User",
    description="Removes the User with the given ID if it exists",
    dependencies=[is_authorized(ActionType.DELETE, crud_user, "user_id")],
)
async def delete_by_id(
    *, db: Session = Depends(get_db_session), user_id: int
) -> Optional[UserRead]:
    db_user = crud_user.remove(db=db, id=user_id)
    return UserRead.model_validate(db_user)


@router.get(
    "/{user_id}/project",
    response_model=List[ProjectRead],
    summary="Returns all Projects of the User",
    description="Returns all Projects of the User with the given ID",
    # Only users themselves can see what projects they are in
    dependencies=[is_authorized(ActionType.READ, crud_user, "user_id")],
)
async def get_user_projects(
    *, user_id: int, db: Session = Depends(get_db_session)
) -> List[ProjectRead]:
    db_obj = crud_user.read(db=db, id=user_id)
    return [ProjectRead.model_validate(proj) for proj in db_obj.projects]


@router.get(
<<<<<<< HEAD
=======
    "/{user_id}/code",
    response_model=List[CodeRead],
    summary="Returns all Codes of the User",
    description="Returns all Codes of the User with the given ID",
)
async def get_user_codes(
    *, user_id: int, db: Session = Depends(get_db_session)
) -> List[CodeRead]:
    # TODO Flo: only if the user has access?
    db_obj = crud_user.read(db=db, id=user_id)
    return [CodeRead.model_validate(code) for code in db_obj.codes]


@router.get(
    "/{user_id}/memo",
    response_model=List[MemoRead],
    summary="Returns all Memos of the User",
    description="Returns all Memos of the User with the given ID",
)
async def get_user_memos(
    *, user_id: int, db: Session = Depends(get_db_session)
) -> List[MemoRead]:
    # TODO Flo: only if the user has access?
    db_obj = crud_user.read(db=db, id=user_id)
    return [
        crud_memo.get_memo_read_dto_from_orm(db=db, db_obj=memo)
        for memo in db_obj.memos
    ]


@router.get(
    "/{user_id}/adocs",
    response_model=List[AnnotationDocumentRead],
    summary="Returns all Adocs of the User",
    description="Returns all Adocs of the User with the given ID",
)
async def get_user_adocs(
    *, user_id: int, db: Session = Depends(get_db_session)
) -> List[AnnotationDocumentRead]:
    # TODO Flo: only if the user has access?
    return [
        AnnotationDocumentRead.model_validate(db_obj)
        for db_obj in crud_adoc.read_by_user(db=db, user_id=user_id)
    ]


@router.get(
>>>>>>> ff34d98c
    "/{user_id}/recent_activity",
    response_model=List[AnnotationDocumentRead],
    summary="Returns sdoc ids of sdocs the User recently modified (annotated)",
    description="Returns the top k sdoc ids that the User recently modified (annotated)",
    dependencies=[is_authorized(ActionType.READ, crud_user, "user_id")],
)
async def recent_activity(
    *, user_id: int, k: int, db: Session = Depends(get_db_session)
) -> List[AnnotationDocumentRead]:
    # get all adocs of a user
    user_adocs = [
        AnnotationDocumentRead.model_validate(db_obj)
        for db_obj in crud_adoc.read_by_user(db=db, user_id=user_id)
    ]

    # sort by updated (desc)
    user_adocs.sort(key=lambda adoc: adoc.updated, reverse=True)

    # get the topk k sdocs associated with the adocs
    return [adoc for adoc in user_adocs[:k]]<|MERGE_RESOLUTION|>--- conflicted
+++ resolved
@@ -3,17 +3,6 @@
 from fastapi import APIRouter, Depends
 from sqlalchemy.orm import Session
 
-from api.dependencies import get_current_user, get_db_session, skip_limit_params
-from app.core.data.crud.annotation_document import crud_adoc
-from app.core.data.crud.user import crud_user
-from app.core.data.dto.action import ActionType
-from app.core.data.dto.annotation_document import AnnotationDocumentRead
-from app.core.data.dto.project import ProjectRead
-from app.core.data.dto.user import PublicUserRead, UserRead, UserUpdate
-from app.core.data.orm.user import UserORM
-<<<<<<< HEAD
-from fastapi import APIRouter, Depends
-from sqlalchemy.orm import Session
 
 from api.dependencies import (
     get_current_user,
@@ -21,8 +10,14 @@
     is_authorized,
     skip_limit_params,
 )
-=======
->>>>>>> ff34d98c
+from app.core.data.crud.annotation_document import crud_adoc
+from app.core.data.crud.user import crud_user
+from app.core.data.dto.action import ActionType
+from app.core.data.dto.annotation_document import AnnotationDocumentRead
+from app.core.data.dto.project import ProjectRead
+from app.core.data.dto.user import PublicUserRead, UserRead, UserUpdate
+from app.core.data.orm.user import User
+
 
 router = APIRouter(
     prefix="/user", dependencies=[Depends(get_current_user)], tags=["user"]
@@ -49,11 +44,7 @@
     *, db: Session = Depends(get_db_session), user_id: int
 ) -> Optional[PublicUserRead]:
     db_user = crud_user.read(db=db, id=user_id)
-<<<<<<< HEAD
-    return PublicUserRead.from_orm(db_user)
-=======
-    return UserRead.model_validate(db_user)
->>>>>>> ff34d98c
+    return PublicUserRead.model_validate(db_user)
 
 
 @router.get(
@@ -68,11 +59,7 @@
     skip_limit: Dict[str, int] = Depends(skip_limit_params),
 ) -> List[PublicUserRead]:
     db_objs = crud_user.read_multi(db=db, **skip_limit)
-<<<<<<< HEAD
-    return [PublicUserRead.from_orm(proj) for proj in db_objs]
-=======
-    return [UserRead.model_validate(proj) for proj in db_objs]
->>>>>>> ff34d98c
+    return [PublicUserRead.model_validate(proj) for proj in db_objs]
 
 
 @router.patch(
@@ -119,56 +106,6 @@
 
 
 @router.get(
-<<<<<<< HEAD
-=======
-    "/{user_id}/code",
-    response_model=List[CodeRead],
-    summary="Returns all Codes of the User",
-    description="Returns all Codes of the User with the given ID",
-)
-async def get_user_codes(
-    *, user_id: int, db: Session = Depends(get_db_session)
-) -> List[CodeRead]:
-    # TODO Flo: only if the user has access?
-    db_obj = crud_user.read(db=db, id=user_id)
-    return [CodeRead.model_validate(code) for code in db_obj.codes]
-
-
-@router.get(
-    "/{user_id}/memo",
-    response_model=List[MemoRead],
-    summary="Returns all Memos of the User",
-    description="Returns all Memos of the User with the given ID",
-)
-async def get_user_memos(
-    *, user_id: int, db: Session = Depends(get_db_session)
-) -> List[MemoRead]:
-    # TODO Flo: only if the user has access?
-    db_obj = crud_user.read(db=db, id=user_id)
-    return [
-        crud_memo.get_memo_read_dto_from_orm(db=db, db_obj=memo)
-        for memo in db_obj.memos
-    ]
-
-
-@router.get(
-    "/{user_id}/adocs",
-    response_model=List[AnnotationDocumentRead],
-    summary="Returns all Adocs of the User",
-    description="Returns all Adocs of the User with the given ID",
-)
-async def get_user_adocs(
-    *, user_id: int, db: Session = Depends(get_db_session)
-) -> List[AnnotationDocumentRead]:
-    # TODO Flo: only if the user has access?
-    return [
-        AnnotationDocumentRead.model_validate(db_obj)
-        for db_obj in crud_adoc.read_by_user(db=db, user_id=user_id)
-    ]
-
-
-@router.get(
->>>>>>> ff34d98c
     "/{user_id}/recent_activity",
     response_model=List[AnnotationDocumentRead],
     summary="Returns sdoc ids of sdocs the User recently modified (annotated)",
