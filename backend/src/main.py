# ignore unorganized imports for this file
# ruff: noqa: E402

import os
from contextlib import asynccontextmanager

from app.core.authorization.authorization_service import ForbiddenError
from fastapi import FastAPI
from fastapi.middleware.cors import CORSMiddleware
from fastapi.middleware.gzip import GZipMiddleware
from fastapi.openapi.utils import get_openapi
from fastapi.responses import PlainTextResponse
from fastapi.routing import APIRoute
from loguru import logger
from psycopg2.errors import UniqueViolation
from sqlalchemy.exc import IntegrityError
from uvicorn.main import uvicorn

from app.core.startup import startup  # isort: skip

# Flo: just do it once. We have to check because if we start the main function,
#  unvicorn will import this file once more manually, so it would be executed twice.
STARTUP_DONE = bool(int(os.environ.get("STARTUP_DONE", "0")))
if not STARTUP_DONE:
    startup(reset_data=False, sql_echo=True)
    os.environ["STARTUP_DONE"] = "1"

from api.endpoints import (
    analysis,
    analysis_table,
    annotation_document,
    authentication,
    bbox_annotation,
    code,
    crawler,
    document_tag,
    export,
    feedback,
    general,
    memo,
    metadata,
    prepro,
    project,
    search,
    source_document,
    span_annotation,
    span_group,
    user,
    whiteboard,
)
from app.core.data.crawler.crawler_service import (
    CrawlerJobPreparationError,
    NoDataToCrawlError,
    NoSuchCrawlerJobError,
)
from app.core.data.crud.crud_base import NoSuchElementError
from app.core.data.crud.source_document import (
    SourceDocumentPreprocessingUnfinishedError,
)
from app.core.data.dto.project import ProjectReadAction
from app.core.data.dto.source_document import SourceDocumentReadAction
from app.core.data.export.export_service import (
    ExportJobPreparationError,
    NoDataToExportError,
    NoSuchExportFormatError,
    NoSuchExportJobError,
)
from app.core.data.repo.repo_service import (
    FileAlreadyExistsInRepositoryError,
    FileNotFoundInRepositoryError,
    RepoService,
    SourceDocumentNotFoundInRepositoryError,
)
from app.core.search.elasticsearch_service import (
    NoSuchMemoInElasticSearchError,
    NoSuchSourceDocumentInElasticSearchError,
)
from config import conf


# custom method to generate OpenApi function names
def custom_generate_unique_id(route: APIRoute):
    return f"{route.tags[0]}-{route.name}"


@asynccontextmanager
async def lifespan(app: FastAPI):
    # Startup
    logger.info("Starting D-WISE Tool Suite FastAPI!")
    yield
    # Shutdown
    logger.info("Stopping D-WISE Tool Suite FastAPI!")
    RepoService().purge_temporary_files()


# create the FastAPI app
app = FastAPI(
    # title="D-WISE Tool Suite Backend API",
    # description="The REST API for the D-WISE Tool Suite Backend",
    # version="alpha_mwp_1",
    generate_unique_id_function=custom_generate_unique_id,
    lifespan=lifespan,
)


# customize openapi schema
# we need to add some DTOs manually, because they are not used in any endpoint, but needed in the frontend nonetheless
def custom_openapi():
    # if app.openapi_schema:
    #     return app.openapi_schema
    openapi_schema = get_openapi(
        title="D-WISE Tool Suite Backend API",
        version="beta_mwp_1",
        description="The REST API for the D-WISE Tool Suite Backend.",
        routes=app.routes,
    )
    openapi_schema["components"]["schemas"][
        "SourceDocumentReadAction"
    ] = SourceDocumentReadAction.model_json_schema(
        ref_template="#/components/schemas/{model}"
    )
    openapi_schema["components"]["schemas"][
        "ProjectReadAction"
    ] = ProjectReadAction.model_json_schema(ref_template="#/components/schemas/{model}")
    app.openapi_schema = openapi_schema
    return app.openapi_schema


app.openapi = custom_openapi

# Handle CORS
# TODO Flo: Handle CORS via ReverseProxy in FrontEnd!
origins = [
    "http://localhost",
    "http://localhost:8080",
    "*",
]

app.add_middleware(
    CORSMiddleware,
    allow_origins=origins,
    allow_credentials=True,
    allow_methods=["*"],
    allow_headers=["*"],
)

# Middleware to return GZip for results over a certain number of bytes
app.add_middleware(GZipMiddleware, minimum_size=500)


# add custom exception handlers
# TODO Flo: find a better place for this! (and Exceptions in general. move into own file)
@app.exception_handler(NoSuchElementError)
async def no_such_element_error_handler(_, exc: NoSuchElementError):
    return PlainTextResponse(str(exc), status_code=404)


@app.exception_handler(NoDataToCrawlError)
async def no_data_to_crawl_handler(_, exc: NoDataToCrawlError):
    return PlainTextResponse(str(exc), status_code=400)


@app.exception_handler(NoSuchCrawlerJobError)
async def no_such_crawler_job_handler(_, exc: NoSuchCrawlerJobError):
    return PlainTextResponse(str(exc), status_code=404)


@app.exception_handler(CrawlerJobPreparationError)
async def crawler_job_preparation_error_handler(_, exc: CrawlerJobPreparationError):
    return PlainTextResponse(str(exc), status_code=500)


@app.exception_handler(NoDataToExportError)
async def no_data_to_export_handler(_, exc: NoDataToExportError):
    return PlainTextResponse(str(exc), status_code=404)


@app.exception_handler(NoSuchExportJobError)
async def no_such_export_job_handler(_, exc: NoSuchExportJobError):
    return PlainTextResponse(str(exc), status_code=404)


@app.exception_handler(NoSuchExportFormatError)
async def no_such_export_format_handler(_, exc: NoSuchExportFormatError):
    return PlainTextResponse(str(exc), status_code=400)


@app.exception_handler(ExportJobPreparationError)
async def export_job_preparation_error_handler(_, exc: ExportJobPreparationError):
    return PlainTextResponse(str(exc), status_code=500)


@app.exception_handler(NoSuchSourceDocumentInElasticSearchError)
async def no_such_sdoc_in_es_error_handler(
    _, exc: NoSuchSourceDocumentInElasticSearchError
):
    return PlainTextResponse(str(exc), status_code=500)


@app.exception_handler(NoSuchMemoInElasticSearchError)
async def no_such_memo_in_es_error_handler(_, exc: NoSuchMemoInElasticSearchError):
    return PlainTextResponse(str(exc), status_code=500)


@app.exception_handler(SourceDocumentNotFoundInRepositoryError)
async def source_document_not_found_in_repository_error_handler(
    _, exc: SourceDocumentNotFoundInRepositoryError
):
    return PlainTextResponse(str(exc), status_code=500)


@app.exception_handler(SourceDocumentPreprocessingUnfinishedError)
async def source_document_preprocessing_unfinished_error_handler(
    _, exc: SourceDocumentPreprocessingUnfinishedError
):
    return PlainTextResponse(str(exc), status_code=500)


@app.exception_handler(FileNotFoundInRepositoryError)
async def file_not_found_in_repository_error_handler(
    _, exc: FileNotFoundInRepositoryError
):
    return PlainTextResponse(str(exc), status_code=500)


@app.exception_handler(FileAlreadyExistsInRepositoryError)
async def file_already_exists_in_repository_error_handler(
    _, exc: FileAlreadyExistsInRepositoryError
):
    return PlainTextResponse(str(exc), status_code=406)


@app.exception_handler(IntegrityError)
async def integrity_error_handler(_, exc: IntegrityError):
    if isinstance(exc.orig, UniqueViolation):
        msg = str(exc.orig.pgerror).split("\n")[1]
        return PlainTextResponse(msg, status_code=409)
    else:
        return PlainTextResponse(str(exc), status_code=500)


<<<<<<< HEAD
=======
@app.exception_handler(ForbiddenError)
def forbidden_error_handler(_, exc: ForbiddenError):
    return PlainTextResponse(str(exc), status_code=403)


@app.on_event("startup")
async def startup_event():
    logger.info("Starting D-WISE Tool Suite FastAPI!")


@app.on_event("shutdown")
async def shutdown_event():
    logger.info("Stopping D-WISE Tool Suite FastAPI!")
    RepoService().purge_temporary_files()


>>>>>>> 1d451cf7
# include the endpoint routers
app.include_router(general.router)
app.include_router(authentication.router)
app.include_router(user.router)
app.include_router(project.router)
app.include_router(source_document.router)
app.include_router(document_tag.router)
app.include_router(annotation_document.router)
app.include_router(span_annotation.router)
app.include_router(span_group.router)
app.include_router(bbox_annotation.router)
app.include_router(code.router)
app.include_router(memo.router)
app.include_router(search.router)
app.include_router(metadata.router)
app.include_router(feedback.router)
app.include_router(analysis.router)
app.include_router(prepro.router)
app.include_router(export.router)
app.include_router(crawler.router)
app.include_router(analysis_table.router)
app.include_router(whiteboard.router)


def main() -> None:
    # read port from config
    port = int(conf.api.port)
    assert (
        port is not None and isinstance(port, int) and port > 0
    ), "The API port has to be a positive integer! E.g. 8081"

    is_debug = conf.api.production_mode == "0"

    uvicorn.run(
        "main:app",
        host="0.0.0.0",
        port=port,
        log_level=conf.logging.level.lower(),
        reload=is_debug,
    )


if __name__ == "__main__":
    main()<|MERGE_RESOLUTION|>--- conflicted
+++ resolved
@@ -238,26 +238,11 @@
     else:
         return PlainTextResponse(str(exc), status_code=500)
 
-
-<<<<<<< HEAD
-=======
 @app.exception_handler(ForbiddenError)
 def forbidden_error_handler(_, exc: ForbiddenError):
     return PlainTextResponse(str(exc), status_code=403)
 
 
-@app.on_event("startup")
-async def startup_event():
-    logger.info("Starting D-WISE Tool Suite FastAPI!")
-
-
-@app.on_event("shutdown")
-async def shutdown_event():
-    logger.info("Stopping D-WISE Tool Suite FastAPI!")
-    RepoService().purge_temporary_files()
-
-
->>>>>>> 1d451cf7
 # include the endpoint routers
 app.include_router(general.router)
 app.include_router(authentication.router)
