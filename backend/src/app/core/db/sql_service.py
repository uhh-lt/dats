from contextlib import contextmanager
from typing import Generator

from loguru import logger
from pydantic import PostgresDsn
from sqlalchemy import create_engine, inspect
from sqlalchemy.engine import Engine
from sqlalchemy.orm import Session, sessionmaker
from sqlalchemy_utils import create_database, database_exists, drop_database

from app.core.db.import_all_orms import *  # noqa: F401, F403
from app.util.singleton_meta import SingletonMeta
from config import conf


class SQLService(metaclass=SingletonMeta):
    def __new__(cls, *args, **kwargs):
        try:
            db_uri = PostgresDsn.build(
                scheme="postgresql",
                username=conf.postgres.user,
                password=conf.postgres.password,
                host=conf.postgres.host,
                port=int(conf.postgres.port),
                path=f"{conf.postgres.db}",
            )

            engine = create_engine(
                str(db_uri),
                pool_pre_ping=True,
                pool_size=conf.postgres.pool.pool_size,
                max_overflow=conf.postgres.pool.max_overflow,
                echo=kwargs["echo"] if "echo" in kwargs else False,
            )
            logger.info("Successfully established connection to PostgresSQL!")
            cls.__engine: Engine = engine
            cls.session_maker = sessionmaker(autoflush=False, bind=engine)

            if kwargs.get("reset_database") is True:
                logger.warning("Dropping existing DB!")
                drop_database(cls.__engine.url)

            return super(SQLService, cls).__new__(cls)

        except Exception as e:
            msg = f"Cannot connect to PostgresSQL - Error '{e}'"
            logger.error(msg)
            raise SystemExit(msg)

    def __del__(self):
        self.__engine.dispose()

    def drop_database(self):
        logger.warning("Dropping existing DB!")
        drop_database(self.__engine.url)
<<<<<<< HEAD

    # This method is unused and only left here for historic reference
    def _create_database_and_tables(self, drop_if_exists: bool = False) -> None:
        logger.info("Setting up PostgresSQL DB and tables...")
        if drop_if_exists and database_exists(self.__engine.url):
            logger.warning("Dropping existing DB!")
            drop_database(self.__engine.url)
=======
>>>>>>> d18aff86

    def create_database_if_not_exists(self):
        if not database_exists(self.__engine.url):
            # create the DB
            create_database(self.__engine.url)
            logger.debug("Created DB!")

    def database_contains_data(self):
        if not database_exists(self.__engine.url):
            return False

        inspector = inspect(self.__engine)
        schemas = inspector.get_schema_names()

        for schema in schemas:
            print("schema: %s" % schema)
            if len(inspector.get_table_names(schema=schema)) > 0:
                return True

        return False

    @contextmanager
    def db_session(self) -> Generator[Session, None, None]:
        session = None
        try:
            session = self.session_maker()
            yield session
        finally:
            if session is not None:
                session.close()<|MERGE_RESOLUTION|>--- conflicted
+++ resolved
@@ -53,16 +53,6 @@
     def drop_database(self):
         logger.warning("Dropping existing DB!")
         drop_database(self.__engine.url)
-<<<<<<< HEAD
-
-    # This method is unused and only left here for historic reference
-    def _create_database_and_tables(self, drop_if_exists: bool = False) -> None:
-        logger.info("Setting up PostgresSQL DB and tables...")
-        if drop_if_exists and database_exists(self.__engine.url):
-            logger.warning("Dropping existing DB!")
-            drop_database(self.__engine.url)
-=======
->>>>>>> d18aff86
 
     def create_database_if_not_exists(self):
         if not database_exists(self.__engine.url):
