--- conflicted
+++ resolved
@@ -5,17 +5,13 @@
 import random
 import string
 
-# Allow app to detect if it's running inside tests
 from typing import Callable, Generator
 
 import pytest
 from fastapi import Request
 from fastapi.datastructures import Headers
-<<<<<<< HEAD
 from sqlalchemy.orm import Session
-=======
 from loguru import logger
->>>>>>> 5dd2dfed
 
 from app.core.authorization.authz_user import AuthzUser
 from app.core.data.orm.code import CodeORM
