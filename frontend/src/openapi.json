{
  "openapi": "3.1.0",
  "info": {
    "title": "D-WISE Tool Suite Backend API",
    "description": "The REST API for the D-WISE Tool Suite Backend.",
    "version": "beta_mwp_1"
  },
  "paths": {
    "/heartbeat": {
      "get": {
        "tags": ["general"],
        "summary": "Heartbeat",
        "operationId": "heartbeat",
        "responses": {
          "200": { "description": "Successful Response", "content": { "application/json": { "schema": {} } } }
        }
      }
    },
    "/": {
      "get": {
        "tags": ["general"],
        "summary": "Redirection to /docs",
        "operationId": "root_to_docs",
        "responses": {
          "200": { "description": "Successful Response", "content": { "application/json": { "schema": {} } } }
        }
      }
    },
    "/authentication/register": {
      "post": {
        "tags": ["authentication"],
        "summary": "Registers a new User and returns it with the generated ID.",
        "operationId": "register",
        "requestBody": {
          "content": { "application/json": { "schema": { "$ref": "#/components/schemas/UserCreate" } } },
          "required": true
        },
        "responses": {
          "200": {
            "description": "Successful Response",
            "content": { "application/json": { "schema": { "$ref": "#/components/schemas/UserRead" } } }
          },
          "422": {
            "description": "Validation Error",
            "content": { "application/json": { "schema": { "$ref": "#/components/schemas/HTTPValidationError" } } }
          }
        }
      }
    },
    "/authentication/login": {
      "post": {
        "tags": ["authentication"],
        "summary": "Returns the JWT access token for the provided user login data if the login was successful. This is usually only called from an OAuth2 client!",
        "operationId": "login",
        "requestBody": {
          "content": {
            "application/x-www-form-urlencoded": {
              "schema": { "$ref": "#/components/schemas/Body_authentication-login" }
            }
          },
          "required": true
        },
        "responses": {
          "200": {
            "description": "Successful Response",
            "content": {
              "application/json": { "schema": { "$ref": "#/components/schemas/UserAuthorizationHeaderData" } }
            }
          },
          "422": {
            "description": "Validation Error",
            "content": { "application/json": { "schema": { "$ref": "#/components/schemas/HTTPValidationError" } } }
          }
        }
      }
    },
    "/authentication/logout": {
      "post": {
        "tags": ["authentication"],
<<<<<<< HEAD
        "summary": "Revokes the refresh token associated with the given session.",
=======
        "summary": "Log out the user from the given session.",
        "description": "Revokes the refresh token associated with the given session.",
>>>>>>> a732d0d4
        "operationId": "logout",
        "parameters": [
          {
            "name": "refresh_token",
            "in": "query",
            "required": true,
            "schema": { "type": "string", "title": "Refresh Token" }
          }
        ],
        "responses": {
          "200": { "description": "Successful Response", "content": { "application/json": { "schema": {} } } },
          "422": {
            "description": "Validation Error",
            "content": { "application/json": { "schema": { "$ref": "#/components/schemas/HTTPValidationError" } } }
          }
        }
      }
    },
    "/authentication/refresh_access": {
      "post": {
        "tags": ["authentication"],
<<<<<<< HEAD
        "summary": "Uses the given refresh token to obtain a new access token.",
=======
        "summary": "Obtain a new access token.",
        "description": "Uses the given refresh token to obtain a new access token.",
>>>>>>> a732d0d4
        "operationId": "refresh_access_token",
        "parameters": [
          {
            "name": "refresh_token",
            "in": "query",
            "required": true,
            "schema": { "type": "string", "title": "Refresh Token" }
          }
        ],
        "responses": {
          "200": {
            "description": "Successful Response",
            "content": {
              "application/json": { "schema": { "$ref": "#/components/schemas/UserAuthorizationHeaderData" } }
            }
          },
          "422": {
            "description": "Validation Error",
            "content": { "application/json": { "schema": { "$ref": "#/components/schemas/HTTPValidationError" } } }
          }
        }
      }
    },
    "/user/me": {
      "get": {
        "tags": ["user"],
        "summary": "Returns the current (logged in) user",
        "operationId": "get_me",
        "responses": {
          "200": {
            "description": "Successful Response",
            "content": { "application/json": { "schema": { "$ref": "#/components/schemas/UserRead" } } }
          }
        },
        "security": [{ "OAuth2PasswordBearer": [] }]
      }
    },
    "/user/{user_id}": {
      "get": {
        "tags": ["user"],
        "summary": "Returns the User with the given ID if it exists",
        "operationId": "get_by_id",
        "security": [{ "OAuth2PasswordBearer": [] }],
        "parameters": [
          { "name": "user_id", "in": "path", "required": true, "schema": { "type": "integer", "title": "User Id" } }
        ],
        "responses": {
          "200": {
            "description": "Successful Response",
            "content": { "application/json": { "schema": { "$ref": "#/components/schemas/PublicUserRead" } } }
          },
          "422": {
            "description": "Validation Error",
            "content": { "application/json": { "schema": { "$ref": "#/components/schemas/HTTPValidationError" } } }
          }
        }
      },
      "patch": {
        "tags": ["user"],
        "summary": "Updates the User with the given ID if it exists",
        "operationId": "update_by_id",
        "security": [{ "OAuth2PasswordBearer": [] }],
        "parameters": [
          { "name": "user_id", "in": "path", "required": true, "schema": { "type": "integer", "title": "User Id" } }
        ],
        "requestBody": {
          "required": true,
          "content": { "application/json": { "schema": { "$ref": "#/components/schemas/UserUpdate" } } }
        },
        "responses": {
          "200": {
            "description": "Successful Response",
            "content": { "application/json": { "schema": { "$ref": "#/components/schemas/UserRead" } } }
          },
          "422": {
            "description": "Validation Error",
            "content": { "application/json": { "schema": { "$ref": "#/components/schemas/HTTPValidationError" } } }
          }
        }
      },
      "delete": {
        "tags": ["user"],
        "summary": "Removes the User with the given ID if it exists",
        "operationId": "delete_by_id",
        "security": [{ "OAuth2PasswordBearer": [] }],
        "parameters": [
          { "name": "user_id", "in": "path", "required": true, "schema": { "type": "integer", "title": "User Id" } }
        ],
        "responses": {
          "200": {
            "description": "Successful Response",
            "content": { "application/json": { "schema": { "$ref": "#/components/schemas/UserRead" } } }
          },
          "422": {
            "description": "Validation Error",
            "content": { "application/json": { "schema": { "$ref": "#/components/schemas/HTTPValidationError" } } }
          }
        }
      }
    },
    "/user": {
      "get": {
        "tags": ["user"],
        "summary": "Returns all Users that exist in the system",
        "operationId": "get_all",
        "security": [{ "OAuth2PasswordBearer": [] }],
        "parameters": [
          {
            "name": "skip",
            "in": "query",
            "required": false,
            "schema": {
              "anyOf": [{ "type": "integer", "maximum": 10000000, "minimum": 0 }, { "type": "null" }],
              "title": "Skip",
              "description": "The number of elements to skip (offset)"
            },
            "description": "The number of elements to skip (offset)"
          },
          {
            "name": "limit",
            "in": "query",
            "required": false,
            "schema": {
              "anyOf": [{ "type": "integer", "maximum": 1000, "minimum": 1 }, { "type": "null" }],
              "title": "Limit",
              "description": "The maximum number of returned elements"
            },
            "description": "The maximum number of returned elements"
          }
        ],
        "responses": {
          "200": {
            "description": "Successful Response",
            "content": {
              "application/json": {
                "schema": {
                  "type": "array",
                  "items": { "$ref": "#/components/schemas/PublicUserRead" },
                  "title": "Response User-Get All"
                }
              }
            }
          },
          "422": {
            "description": "Validation Error",
            "content": { "application/json": { "schema": { "$ref": "#/components/schemas/HTTPValidationError" } } }
          }
        }
      }
    },
    "/user/{user_id}/project": {
      "get": {
        "tags": ["user"],
        "summary": "Returns all Projects of the User with the given ID",
        "operationId": "get_user_projects",
        "security": [{ "OAuth2PasswordBearer": [] }],
        "parameters": [
          { "name": "user_id", "in": "path", "required": true, "schema": { "type": "integer", "title": "User Id" } }
        ],
        "responses": {
          "200": {
            "description": "Successful Response",
            "content": {
              "application/json": {
                "schema": {
                  "type": "array",
                  "items": { "$ref": "#/components/schemas/ProjectRead" },
                  "title": "Response User-Get User Projects"
                }
              }
            }
          },
          "422": {
            "description": "Validation Error",
            "content": { "application/json": { "schema": { "$ref": "#/components/schemas/HTTPValidationError" } } }
          }
        }
      }
    },
    "/user/{user_id}/recent_activity": {
      "get": {
        "tags": ["user"],
        "summary": "Returns the top k sdoc ids that the User recently modified (annotated)",
        "operationId": "recent_activity",
        "security": [{ "OAuth2PasswordBearer": [] }],
        "parameters": [
          { "name": "user_id", "in": "path", "required": true, "schema": { "type": "integer", "title": "User Id" } },
          { "name": "k", "in": "query", "required": true, "schema": { "type": "integer", "title": "K" } }
        ],
        "responses": {
          "200": {
            "description": "Successful Response",
            "content": {
              "application/json": {
                "schema": {
                  "type": "array",
                  "items": { "$ref": "#/components/schemas/AnnotationDocumentRead" },
                  "title": "Response User-Recent Activity"
                }
              }
            }
          },
          "422": {
            "description": "Validation Error",
            "content": { "application/json": { "schema": { "$ref": "#/components/schemas/HTTPValidationError" } } }
          }
        }
      }
    },
    "/project": {
      "put": {
        "tags": ["project"],
        "summary": "Creates a new Project",
        "operationId": "create_new_project",
        "requestBody": {
          "content": { "application/json": { "schema": { "$ref": "#/components/schemas/ProjectCreate" } } },
          "required": true
        },
        "responses": {
          "200": {
            "description": "Successful Response",
            "content": { "application/json": { "schema": { "$ref": "#/components/schemas/ProjectRead" } } }
          },
          "422": {
            "description": "Validation Error",
            "content": { "application/json": { "schema": { "$ref": "#/components/schemas/HTTPValidationError" } } }
          }
        },
        "security": [{ "OAuth2PasswordBearer": [] }]
      }
    },
    "/project/{proj_id}": {
      "get": {
        "tags": ["project"],
        "summary": "Returns the Project with the given ID if it exists",
        "operationId": "read_project",
        "security": [{ "OAuth2PasswordBearer": [] }],
        "parameters": [
          { "name": "proj_id", "in": "path", "required": true, "schema": { "type": "integer", "title": "Proj Id" } }
        ],
        "responses": {
          "200": {
            "description": "Successful Response",
            "content": { "application/json": { "schema": { "$ref": "#/components/schemas/ProjectRead" } } }
          },
          "422": {
            "description": "Validation Error",
            "content": { "application/json": { "schema": { "$ref": "#/components/schemas/HTTPValidationError" } } }
          }
        }
      },
      "patch": {
        "tags": ["project"],
        "summary": "Updates the Project with the given ID.",
        "operationId": "update_project",
        "security": [{ "OAuth2PasswordBearer": [] }],
        "parameters": [
          { "name": "proj_id", "in": "path", "required": true, "schema": { "type": "integer", "title": "Proj Id" } }
        ],
        "requestBody": {
          "required": true,
          "content": { "application/json": { "schema": { "$ref": "#/components/schemas/ProjectUpdate" } } }
        },
        "responses": {
          "200": {
            "description": "Successful Response",
            "content": { "application/json": { "schema": { "$ref": "#/components/schemas/ProjectRead" } } }
          },
          "422": {
            "description": "Validation Error",
            "content": { "application/json": { "schema": { "$ref": "#/components/schemas/HTTPValidationError" } } }
          }
        }
      },
      "delete": {
        "tags": ["project"],
        "summary": "Removes the Project with the given ID.",
        "operationId": "delete_project",
        "security": [{ "OAuth2PasswordBearer": [] }],
        "parameters": [
          { "name": "proj_id", "in": "path", "required": true, "schema": { "type": "integer", "title": "Proj Id" } }
        ],
        "responses": {
          "200": {
            "description": "Successful Response",
            "content": { "application/json": { "schema": { "$ref": "#/components/schemas/ProjectRead" } } }
          },
          "422": {
            "description": "Validation Error",
            "content": { "application/json": { "schema": { "$ref": "#/components/schemas/HTTPValidationError" } } }
          }
        }
      }
    },
    "/project/{proj_id}/sdoc": {
      "get": {
        "tags": ["project"],
        "summary": "Returns all SourceDocuments of the Project with the given ID.",
        "operationId": "get_project_sdocs",
        "security": [{ "OAuth2PasswordBearer": [] }],
        "parameters": [
          { "name": "proj_id", "in": "path", "required": true, "schema": { "type": "integer", "title": "Proj Id" } },
          {
            "name": "only_finished",
            "in": "query",
            "required": false,
            "schema": { "type": "boolean", "default": true, "title": "Only Finished" }
          },
          {
            "name": "skip",
            "in": "query",
            "required": false,
            "schema": {
              "anyOf": [{ "type": "integer", "maximum": 10000000, "minimum": 0 }, { "type": "null" }],
              "title": "Skip",
              "description": "The number of elements to skip (offset)"
            },
            "description": "The number of elements to skip (offset)"
          },
          {
            "name": "limit",
            "in": "query",
            "required": false,
            "schema": {
              "anyOf": [{ "type": "integer", "maximum": 1000, "minimum": 1 }, { "type": "null" }],
              "title": "Limit",
              "description": "The maximum number of returned elements"
            },
            "description": "The maximum number of returned elements"
          }
        ],
        "responses": {
          "200": {
            "description": "Successful Response",
            "content": {
              "application/json": { "schema": { "$ref": "#/components/schemas/PaginatedSourceDocumentReads" } }
            }
          },
          "422": {
            "description": "Validation Error",
            "content": { "application/json": { "schema": { "$ref": "#/components/schemas/HTTPValidationError" } } }
          }
        }
      },
      "put": {
        "tags": ["project"],
        "summary": "Uploads one or multiple SourceDocument to the Project with the given ID if it exists",
        "operationId": "upload_project_sdoc",
        "security": [{ "OAuth2PasswordBearer": [] }],
        "parameters": [
          { "name": "proj_id", "in": "path", "required": true, "schema": { "type": "integer", "title": "Proj Id" } }
        ],
        "requestBody": {
          "required": true,
          "content": {
            "multipart/form-data": { "schema": { "$ref": "#/components/schemas/Body_project-upload_project_sdoc" } }
          }
        },
        "responses": {
          "200": {
            "description": "Successful Response",
            "content": { "application/json": { "schema": { "$ref": "#/components/schemas/PreprocessingJobRead" } } }
          },
          "422": {
            "description": "Validation Error",
            "content": { "application/json": { "schema": { "$ref": "#/components/schemas/HTTPValidationError" } } }
          }
        }
      },
      "delete": {
        "tags": ["project"],
        "summary": "Removes all SourceDocuments of the Project with the given ID if it exists",
        "operationId": "delete_project_sdocs",
        "security": [{ "OAuth2PasswordBearer": [] }],
        "parameters": [
          { "name": "proj_id", "in": "path", "required": true, "schema": { "type": "integer", "title": "Proj Id" } }
        ],
        "responses": {
          "200": {
            "description": "Successful Response",
            "content": {
              "application/json": {
                "schema": {
                  "type": "array",
                  "items": { "type": "integer" },
                  "title": "Response Project-Delete Project Sdocs"
                }
              }
            }
          },
          "422": {
            "description": "Validation Error",
            "content": { "application/json": { "schema": { "$ref": "#/components/schemas/HTTPValidationError" } } }
          }
        }
      }
    },
    "/project/{proj_id}/user/{user_id}": {
      "patch": {
        "tags": ["project"],
        "summary": "Associates an existing User to the Project with the given ID if it exists",
        "operationId": "associate_user_to_project",
        "security": [{ "OAuth2PasswordBearer": [] }],
        "parameters": [
          { "name": "proj_id", "in": "path", "required": true, "schema": { "type": "integer", "title": "Proj Id" } },
          { "name": "user_id", "in": "path", "required": true, "schema": { "type": "integer", "title": "User Id" } }
        ],
        "responses": {
          "200": {
            "description": "Successful Response",
            "content": { "application/json": { "schema": { "$ref": "#/components/schemas/UserRead" } } }
          },
          "422": {
            "description": "Validation Error",
            "content": { "application/json": { "schema": { "$ref": "#/components/schemas/HTTPValidationError" } } }
          }
        }
      },
      "delete": {
        "tags": ["project"],
        "summary": "Dissociates the Users with the Project with the given ID if it exists",
        "operationId": "dissociate_user_from_project",
        "security": [{ "OAuth2PasswordBearer": [] }],
        "parameters": [
          { "name": "proj_id", "in": "path", "required": true, "schema": { "type": "integer", "title": "Proj Id" } },
          { "name": "user_id", "in": "path", "required": true, "schema": { "type": "integer", "title": "User Id" } }
        ],
        "responses": {
          "200": {
            "description": "Successful Response",
            "content": { "application/json": { "schema": { "$ref": "#/components/schemas/UserRead" } } }
          },
          "422": {
            "description": "Validation Error",
            "content": { "application/json": { "schema": { "$ref": "#/components/schemas/HTTPValidationError" } } }
          }
        }
      }
    },
    "/project/{proj_id}/user": {
      "get": {
        "tags": ["project"],
        "summary": "Returns all Users of the Project with the given ID",
        "operationId": "get_project_users",
        "security": [{ "OAuth2PasswordBearer": [] }],
        "parameters": [
          { "name": "proj_id", "in": "path", "required": true, "schema": { "type": "integer", "title": "Proj Id" } }
        ],
        "responses": {
          "200": {
            "description": "Successful Response",
            "content": {
              "application/json": {
                "schema": {
                  "type": "array",
                  "items": { "$ref": "#/components/schemas/UserRead" },
                  "title": "Response Project-Get Project Users"
                }
              }
            }
          },
          "422": {
            "description": "Validation Error",
            "content": { "application/json": { "schema": { "$ref": "#/components/schemas/HTTPValidationError" } } }
          }
        }
      }
    },
    "/project/{proj_id}/code": {
      "get": {
        "tags": ["project"],
        "summary": "Returns all Codes of the Project with the given ID",
        "operationId": "get_project_codes",
        "security": [{ "OAuth2PasswordBearer": [] }],
        "parameters": [
          { "name": "proj_id", "in": "path", "required": true, "schema": { "type": "integer", "title": "Proj Id" } }
        ],
        "responses": {
          "200": {
            "description": "Successful Response",
            "content": {
              "application/json": {
                "schema": {
                  "type": "array",
                  "items": { "$ref": "#/components/schemas/CodeRead" },
                  "title": "Response Project-Get Project Codes"
                }
              }
            }
          },
          "422": {
            "description": "Validation Error",
            "content": { "application/json": { "schema": { "$ref": "#/components/schemas/HTTPValidationError" } } }
          }
        }
      },
      "delete": {
        "tags": ["project"],
        "summary": "Removes all Codes of the Project with the given ID if it exists",
        "operationId": "delete_project_codes",
        "security": [{ "OAuth2PasswordBearer": [] }],
        "parameters": [
          { "name": "proj_id", "in": "path", "required": true, "schema": { "type": "integer", "title": "Proj Id" } }
        ],
        "responses": {
          "200": {
            "description": "Successful Response",
            "content": {
              "application/json": {
                "schema": {
                  "type": "array",
                  "items": { "type": "integer" },
                  "title": "Response Project-Delete Project Codes"
                }
              }
            }
          },
          "422": {
            "description": "Validation Error",
            "content": { "application/json": { "schema": { "$ref": "#/components/schemas/HTTPValidationError" } } }
          }
        }
      }
    },
    "/project/{proj_id}/tag": {
      "get": {
        "tags": ["project"],
        "summary": "Returns all DocumentTags of the Project with the given ID",
        "operationId": "get_project_tags",
        "security": [{ "OAuth2PasswordBearer": [] }],
        "parameters": [
          { "name": "proj_id", "in": "path", "required": true, "schema": { "type": "integer", "title": "Proj Id" } }
        ],
        "responses": {
          "200": {
            "description": "Successful Response",
            "content": {
              "application/json": {
                "schema": {
                  "type": "array",
                  "items": { "$ref": "#/components/schemas/DocumentTagRead" },
                  "title": "Response Project-Get Project Tags"
                }
              }
            }
          },
          "422": {
            "description": "Validation Error",
            "content": { "application/json": { "schema": { "$ref": "#/components/schemas/HTTPValidationError" } } }
          }
        }
      },
      "delete": {
        "tags": ["project"],
        "summary": "Removes all DocumentTags of the Project with the given ID if it exists",
        "operationId": "delete_project_tags",
        "security": [{ "OAuth2PasswordBearer": [] }],
        "parameters": [
          { "name": "proj_id", "in": "path", "required": true, "schema": { "type": "integer", "title": "Proj Id" } }
        ],
        "responses": {
          "200": {
            "description": "Successful Response",
            "content": {
              "application/json": {
                "schema": {
                  "type": "array",
                  "items": { "type": "integer" },
                  "title": "Response Project-Delete Project Tags"
                }
              }
            }
          },
          "422": {
            "description": "Validation Error",
            "content": { "application/json": { "schema": { "$ref": "#/components/schemas/HTTPValidationError" } } }
          }
        }
      }
    },
    "/project/{proj_id}/user/{user_id}/code": {
      "get": {
        "tags": ["project"],
        "summary": "Returns all Codes of the Project from a User",
        "operationId": "get_user_codes_of_project",
        "security": [{ "OAuth2PasswordBearer": [] }],
        "parameters": [
          { "name": "proj_id", "in": "path", "required": true, "schema": { "type": "integer", "title": "Proj Id" } },
          { "name": "user_id", "in": "path", "required": true, "schema": { "type": "integer", "title": "User Id" } }
        ],
        "responses": {
          "200": {
            "description": "Successful Response",
            "content": {
              "application/json": {
                "schema": {
                  "type": "array",
                  "items": { "$ref": "#/components/schemas/CodeRead" },
                  "title": "Response Project-Get User Codes Of Project"
                }
              }
            }
          },
          "422": {
            "description": "Validation Error",
            "content": { "application/json": { "schema": { "$ref": "#/components/schemas/HTTPValidationError" } } }
          }
        }
      },
      "delete": {
        "tags": ["project"],
        "summary": "Removes all Codes of the Project from a User. Returns the number of removed Codes.",
        "operationId": "remove_user_codes_of_project",
        "security": [{ "OAuth2PasswordBearer": [] }],
        "parameters": [
          { "name": "proj_id", "in": "path", "required": true, "schema": { "type": "integer", "title": "Proj Id" } },
          { "name": "user_id", "in": "path", "required": true, "schema": { "type": "integer", "title": "User Id" } }
        ],
        "responses": {
          "200": {
            "description": "Successful Response",
            "content": {
              "application/json": {
                "schema": { "type": "integer", "title": "Response Project-Remove User Codes Of Project" }
              }
            }
          },
          "422": {
            "description": "Validation Error",
            "content": { "application/json": { "schema": { "$ref": "#/components/schemas/HTTPValidationError" } } }
          }
        }
      }
    },
    "/project/{proj_id}/user/{user_id}/memo": {
      "get": {
        "tags": ["project"],
        "summary": "Returns all Memos of the Project from a User",
        "operationId": "get_user_memos_of_project",
        "security": [{ "OAuth2PasswordBearer": [] }],
        "parameters": [
          { "name": "proj_id", "in": "path", "required": true, "schema": { "type": "integer", "title": "Proj Id" } },
          { "name": "user_id", "in": "path", "required": true, "schema": { "type": "integer", "title": "User Id" } },
          {
            "name": "only_starred",
            "in": "query",
            "required": false,
            "schema": {
              "anyOf": [{ "type": "boolean" }, { "type": "null" }],
              "title": "Only Starred",
              "description": "If true only starred Memos are returned",
              "default": false
            },
            "description": "If true only starred Memos are returned"
          }
        ],
        "responses": {
          "200": {
            "description": "Successful Response",
            "content": {
              "application/json": {
                "schema": {
                  "type": "array",
                  "items": { "$ref": "#/components/schemas/MemoRead" },
                  "title": "Response Project-Get User Memos Of Project"
                }
              }
            }
          },
          "422": {
            "description": "Validation Error",
            "content": { "application/json": { "schema": { "$ref": "#/components/schemas/HTTPValidationError" } } }
          }
        }
      }
    },
    "/project/{proj_id}/user/{user_id}/action": {
      "get": {
        "tags": ["project"],
        "summary": "Returns all Actions of the Project from a User",
        "operationId": "get_user_actions_of_project",
        "security": [{ "OAuth2PasswordBearer": [] }],
        "parameters": [
          { "name": "proj_id", "in": "path", "required": true, "schema": { "type": "integer", "title": "Proj Id" } },
          { "name": "user_id", "in": "path", "required": true, "schema": { "type": "integer", "title": "User Id" } }
        ],
        "responses": {
          "200": {
            "description": "Successful Response",
            "content": {
              "application/json": {
                "schema": {
                  "type": "array",
                  "items": { "$ref": "#/components/schemas/ActionRead" },
                  "title": "Response Project-Get User Actions Of Project"
                }
              }
            }
          },
          "422": {
            "description": "Validation Error",
            "content": { "application/json": { "schema": { "$ref": "#/components/schemas/HTTPValidationError" } } }
          }
        }
      }
    },
    "/project/{proj_id}/actions": {
      "post": {
        "tags": ["project"],
        "summary": "Returns all Actions of the Project",
        "operationId": "query_actions_of_project",
        "requestBody": {
          "content": { "application/json": { "schema": { "$ref": "#/components/schemas/ActionQueryParameters" } } },
          "required": true
        },
        "responses": {
          "200": {
            "description": "Successful Response",
            "content": {
              "application/json": {
                "schema": {
                  "items": { "$ref": "#/components/schemas/ActionRead" },
                  "type": "array",
                  "title": "Response Project-Query Actions Of Project"
                }
              }
            }
          },
          "422": {
            "description": "Validation Error",
            "content": { "application/json": { "schema": { "$ref": "#/components/schemas/HTTPValidationError" } } }
          }
        },
        "security": [{ "OAuth2PasswordBearer": [] }]
      }
    },
    "/project/{proj_id}/memo": {
      "put": {
        "tags": ["project"],
        "summary": "Adds a Memo of the current User to the Project with the given ID if it exists",
        "operationId": "add_memo",
        "security": [{ "OAuth2PasswordBearer": [] }],
        "parameters": [
          { "name": "proj_id", "in": "path", "required": true, "schema": { "type": "integer", "title": "Proj Id" } }
        ],
        "requestBody": {
          "required": true,
          "content": { "application/json": { "schema": { "$ref": "#/components/schemas/MemoCreate" } } }
        },
        "responses": {
          "200": {
            "description": "Successful Response",
            "content": { "application/json": { "schema": { "$ref": "#/components/schemas/MemoRead" } } }
          },
          "422": {
            "description": "Validation Error",
            "content": { "application/json": { "schema": { "$ref": "#/components/schemas/HTTPValidationError" } } }
          }
        }
      },
      "get": {
        "tags": ["project"],
        "summary": "Returns the Memo of the current User for the Project with the given ID.",
        "operationId": "get_memos",
        "security": [{ "OAuth2PasswordBearer": [] }],
        "parameters": [
          { "name": "proj_id", "in": "path", "required": true, "schema": { "type": "integer", "title": "Proj Id" } }
        ],
        "responses": {
          "200": {
            "description": "Successful Response",
            "content": {
              "application/json": {
                "schema": {
                  "type": "array",
                  "items": { "$ref": "#/components/schemas/MemoRead" },
                  "title": "Response Project-Get Memos"
                }
              }
            }
          },
          "422": {
            "description": "Validation Error",
            "content": { "application/json": { "schema": { "$ref": "#/components/schemas/HTTPValidationError" } } }
          }
        }
      }
    },
    "/project/{proj_id}/memo/{user_id}": {
      "get": {
        "tags": ["project"],
        "summary": "Returns the Memo attached to the Project with the given ID of the User with the given ID if it exists.",
        "operationId": "get_user_memo",
        "security": [{ "OAuth2PasswordBearer": [] }],
        "parameters": [
          { "name": "proj_id", "in": "path", "required": true, "schema": { "type": "integer", "title": "Proj Id" } },
          { "name": "user_id", "in": "path", "required": true, "schema": { "type": "integer", "title": "User Id" } }
        ],
        "responses": {
          "200": {
            "description": "Successful Response",
            "content": { "application/json": { "schema": { "$ref": "#/components/schemas/MemoRead" } } }
          },
          "422": {
            "description": "Validation Error",
            "content": { "application/json": { "schema": { "$ref": "#/components/schemas/HTTPValidationError" } } }
          }
        }
      }
    },
    "/project/{proj_id}/resolve_filename/{filename}": {
      "get": {
        "tags": ["project"],
        "summary": "Returns the Id of the SourceDocument identified by project_id and filename if it exists",
        "operationId": "resolve_filename",
        "security": [{ "OAuth2PasswordBearer": [] }],
        "parameters": [
          { "name": "proj_id", "in": "path", "required": true, "schema": { "type": "integer", "title": "Proj Id" } },
          { "name": "filename", "in": "path", "required": true, "schema": { "type": "string", "title": "Filename" } },
          {
            "name": "only_finished",
            "in": "query",
            "required": false,
            "schema": { "type": "boolean", "default": true, "title": "Only Finished" }
          }
        ],
        "responses": {
          "200": {
            "description": "Successful Response",
            "content": {
              "application/json": { "schema": { "type": "integer", "title": "Response Project-Resolve Filename" } }
            }
          },
          "422": {
            "description": "Validation Error",
            "content": { "application/json": { "schema": { "$ref": "#/components/schemas/HTTPValidationError" } } }
          }
        }
      }
    },
    "/project/{proj_id}/metadata": {
      "get": {
        "tags": ["project"],
        "summary": "Returns all ProjectMetadata of the SourceDocument with the given ID if it exists",
        "operationId": "get_all_metadata",
        "security": [{ "OAuth2PasswordBearer": [] }],
        "parameters": [
          { "name": "proj_id", "in": "path", "required": true, "schema": { "type": "integer", "title": "Proj Id" } }
        ],
        "responses": {
          "200": {
            "description": "Successful Response",
            "content": {
              "application/json": {
                "schema": {
                  "type": "array",
                  "items": { "$ref": "#/components/schemas/ProjectMetadataRead" },
                  "title": "Response Project-Get All Metadata"
                }
              }
            }
          },
          "422": {
            "description": "Validation Error",
            "content": { "application/json": { "schema": { "$ref": "#/components/schemas/HTTPValidationError" } } }
          }
        }
      }
    },
    "/sdoc/{sdoc_id}": {
      "get": {
        "tags": ["sourceDocument"],
        "summary": "Returns the SourceDocument with the given ID if it exists",
        "operationId": "get_by_id",
        "security": [{ "OAuth2PasswordBearer": [] }],
        "parameters": [
          { "name": "sdoc_id", "in": "path", "required": true, "schema": { "type": "integer", "title": "Sdoc Id" } },
          {
            "name": "only_if_finished",
            "in": "query",
            "required": false,
            "schema": { "type": "boolean", "default": true, "title": "Only If Finished" }
          }
        ],
        "responses": {
          "200": {
            "description": "Successful Response",
            "content": {
              "application/json": { "schema": { "$ref": "#/components/schemas/SourceDocumentWithDataRead" } }
            }
          },
          "422": {
            "description": "Validation Error",
            "content": { "application/json": { "schema": { "$ref": "#/components/schemas/HTTPValidationError" } } }
          }
        }
      },
      "delete": {
        "tags": ["sourceDocument"],
        "summary": "Removes the SourceDocument with the given ID if it exists",
        "operationId": "delete_by_id",
        "security": [{ "OAuth2PasswordBearer": [] }],
        "parameters": [
          { "name": "sdoc_id", "in": "path", "required": true, "schema": { "type": "integer", "title": "Sdoc Id" } }
        ],
        "responses": {
          "200": {
            "description": "Successful Response",
            "content": { "application/json": { "schema": { "$ref": "#/components/schemas/SourceDocumentRead" } } }
          },
          "422": {
            "description": "Validation Error",
            "content": { "application/json": { "schema": { "$ref": "#/components/schemas/HTTPValidationError" } } }
          }
        }
      },
      "patch": {
        "tags": ["sourceDocument"],
        "summary": "Updates the SourceDocument with the given ID.",
        "operationId": "update_sdoc",
        "security": [{ "OAuth2PasswordBearer": [] }],
        "parameters": [
          { "name": "sdoc_id", "in": "path", "required": true, "schema": { "type": "integer", "title": "Sdoc Id" } }
        ],
        "requestBody": {
          "required": true,
          "content": { "application/json": { "schema": { "$ref": "#/components/schemas/SourceDocumentUpdate" } } }
        },
        "responses": {
          "200": {
            "description": "Successful Response",
            "content": { "application/json": { "schema": { "$ref": "#/components/schemas/SourceDocumentRead" } } }
          },
          "422": {
            "description": "Validation Error",
            "content": { "application/json": { "schema": { "$ref": "#/components/schemas/HTTPValidationError" } } }
          }
        }
      }
    },
    "/sdoc/{sdoc_id}/linked_sdocs": {
      "get": {
        "tags": ["sourceDocument"],
        "summary": "Returns the ids of SourceDocuments linked to the SourceDocument with the given id.",
        "operationId": "get_linked_sdocs",
        "security": [{ "OAuth2PasswordBearer": [] }],
        "parameters": [
          { "name": "sdoc_id", "in": "path", "required": true, "schema": { "type": "integer", "title": "Sdoc Id" } }
        ],
        "responses": {
          "200": {
            "description": "Successful Response",
            "content": {
              "application/json": {
                "schema": {
                  "type": "array",
                  "items": { "type": "integer" },
                  "title": "Response Sourcedocument-Get Linked Sdocs"
                }
              }
            }
          },
          "422": {
            "description": "Validation Error",
            "content": { "application/json": { "schema": { "$ref": "#/components/schemas/HTTPValidationError" } } }
          }
        }
      }
    },
    "/sdoc/{sdoc_id}/url": {
      "get": {
        "tags": ["sourceDocument"],
        "summary": "Returns the URL to the original file of the SourceDocument with the given ID if it exists.",
        "operationId": "get_file_url",
        "security": [{ "OAuth2PasswordBearer": [] }],
        "parameters": [
          { "name": "sdoc_id", "in": "path", "required": true, "schema": { "type": "integer", "title": "Sdoc Id" } },
          {
            "name": "relative",
            "in": "query",
            "required": false,
            "schema": { "type": "boolean", "default": true, "title": "Relative" }
          },
          {
            "name": "webp",
            "in": "query",
            "required": false,
            "schema": { "type": "boolean", "default": false, "title": "Webp" }
          },
          {
            "name": "thumbnail",
            "in": "query",
            "required": false,
            "schema": { "type": "boolean", "default": false, "title": "Thumbnail" }
          }
        ],
        "responses": {
          "200": {
            "description": "Successful Response",
            "content": {
              "application/json": { "schema": { "type": "string", "title": "Response Sourcedocument-Get File Url" } }
            }
          },
          "422": {
            "description": "Validation Error",
            "content": { "application/json": { "schema": { "$ref": "#/components/schemas/HTTPValidationError" } } }
          }
        }
      }
    },
    "/sdoc/{sdoc_id}/metadata": {
      "get": {
        "tags": ["sourceDocument"],
        "summary": "Returns all SourceDocumentMetadata of the SourceDocument with the given ID if it exists",
        "operationId": "get_all_metadata",
        "security": [{ "OAuth2PasswordBearer": [] }],
        "parameters": [
          { "name": "sdoc_id", "in": "path", "required": true, "schema": { "type": "integer", "title": "Sdoc Id" } }
        ],
        "responses": {
          "200": {
            "description": "Successful Response",
            "content": {
              "application/json": {
                "schema": {
                  "type": "array",
                  "items": { "$ref": "#/components/schemas/SourceDocumentMetadataReadResolved" },
                  "title": "Response Sourcedocument-Get All Metadata"
                }
              }
            }
          },
          "422": {
            "description": "Validation Error",
            "content": { "application/json": { "schema": { "$ref": "#/components/schemas/HTTPValidationError" } } }
          }
        }
      }
    },
    "/sdoc/{sdoc_id}/metadata/{metadata_key}": {
      "get": {
        "tags": ["sourceDocument"],
        "summary": "Returns the SourceDocumentMetadata with the given Key if it exists.",
        "operationId": "read_metadata_by_key",
        "security": [{ "OAuth2PasswordBearer": [] }],
        "parameters": [
          { "name": "sdoc_id", "in": "path", "required": true, "schema": { "type": "integer", "title": "Sdoc Id" } },
          {
            "name": "metadata_key",
            "in": "path",
            "required": true,
            "schema": { "type": "string", "title": "Metadata Key" }
          }
        ],
        "responses": {
          "200": {
            "description": "Successful Response",
            "content": {
              "application/json": { "schema": { "$ref": "#/components/schemas/SourceDocumentMetadataReadResolved" } }
            }
          },
          "422": {
            "description": "Validation Error",
            "content": { "application/json": { "schema": { "$ref": "#/components/schemas/HTTPValidationError" } } }
          }
        }
      }
    },
    "/sdoc/{sdoc_id}/adoc/{user_id}": {
      "get": {
        "tags": ["sourceDocument"],
        "summary": "Returns the AnnotationDocument for the SourceDocument of the User or create the AnnotationDocument for the User if it does not exist.",
        "operationId": "get_adoc_of_user",
        "security": [{ "OAuth2PasswordBearer": [] }],
        "parameters": [
          { "name": "sdoc_id", "in": "path", "required": true, "schema": { "type": "integer", "title": "Sdoc Id" } },
          { "name": "user_id", "in": "path", "required": true, "schema": { "type": "integer", "title": "User Id" } }
        ],
        "responses": {
          "200": {
            "description": "Successful Response",
            "content": { "application/json": { "schema": { "$ref": "#/components/schemas/AnnotationDocumentRead" } } }
          },
          "422": {
            "description": "Validation Error",
            "content": { "application/json": { "schema": { "$ref": "#/components/schemas/HTTPValidationError" } } }
          }
        }
      }
    },
    "/sdoc/{sdoc_id}/adoc": {
      "get": {
        "tags": ["sourceDocument"],
        "summary": "Returns all AnnotationDocuments for the SourceDocument.",
        "operationId": "get_all_adocs",
        "security": [{ "OAuth2PasswordBearer": [] }],
        "parameters": [
          { "name": "sdoc_id", "in": "path", "required": true, "schema": { "type": "integer", "title": "Sdoc Id" } }
        ],
        "responses": {
          "200": {
            "description": "Successful Response",
            "content": {
              "application/json": {
                "schema": {
                  "type": "array",
                  "items": { "$ref": "#/components/schemas/AnnotationDocumentRead" },
                  "title": "Response Sourcedocument-Get All Adocs"
                }
              }
            }
          },
          "422": {
            "description": "Validation Error",
            "content": { "application/json": { "schema": { "$ref": "#/components/schemas/HTTPValidationError" } } }
          }
        }
      },
      "delete": {
        "tags": ["sourceDocument"],
        "summary": "Removes all AnnotationDocuments for the SourceDocument.",
        "operationId": "remove_all_adocs",
        "security": [{ "OAuth2PasswordBearer": [] }],
        "parameters": [
          { "name": "sdoc_id", "in": "path", "required": true, "schema": { "type": "integer", "title": "Sdoc Id" } }
        ],
        "responses": {
          "200": {
            "description": "Successful Response",
            "content": {
              "application/json": {
                "schema": {
                  "type": "array",
                  "items": { "type": "integer" },
                  "title": "Response Sourcedocument-Remove All Adocs"
                }
              }
            }
          },
          "422": {
            "description": "Validation Error",
            "content": { "application/json": { "schema": { "$ref": "#/components/schemas/HTTPValidationError" } } }
          }
        }
      }
    },
    "/sdoc/{sdoc_id}/tags": {
      "get": {
        "tags": ["sourceDocument"],
        "summary": "Returns all DocumentTags linked with the SourceDocument.",
        "operationId": "get_all_tags",
        "security": [{ "OAuth2PasswordBearer": [] }],
        "parameters": [
          { "name": "sdoc_id", "in": "path", "required": true, "schema": { "type": "integer", "title": "Sdoc Id" } }
        ],
        "responses": {
          "200": {
            "description": "Successful Response",
            "content": {
              "application/json": {
                "schema": {
                  "type": "array",
                  "items": { "$ref": "#/components/schemas/DocumentTagRead" },
                  "title": "Response Sourcedocument-Get All Tags"
                }
              }
            }
          },
          "422": {
            "description": "Validation Error",
            "content": { "application/json": { "schema": { "$ref": "#/components/schemas/HTTPValidationError" } } }
          }
        }
      },
      "delete": {
        "tags": ["sourceDocument"],
        "summary": "Unlinks all DocumentTags of the SourceDocument.",
        "operationId": "unlinks_all_tags",
        "security": [{ "OAuth2PasswordBearer": [] }],
        "parameters": [
          { "name": "sdoc_id", "in": "path", "required": true, "schema": { "type": "integer", "title": "Sdoc Id" } }
        ],
        "responses": {
          "200": {
            "description": "Successful Response",
            "content": { "application/json": { "schema": { "$ref": "#/components/schemas/SourceDocumentRead" } } }
          },
          "422": {
            "description": "Validation Error",
            "content": { "application/json": { "schema": { "$ref": "#/components/schemas/HTTPValidationError" } } }
          }
        }
      }
    },
    "/sdoc/{sdoc_id}/tag/{tag_id}": {
      "patch": {
        "tags": ["sourceDocument"],
        "summary": "Links a DocumentTag with the SourceDocument with the given ID if it exists",
        "operationId": "link_tag",
        "security": [{ "OAuth2PasswordBearer": [] }],
        "parameters": [
          { "name": "sdoc_id", "in": "path", "required": true, "schema": { "type": "integer", "title": "Sdoc Id" } },
          { "name": "tag_id", "in": "path", "required": true, "schema": { "type": "integer", "title": "Tag Id" } }
        ],
        "responses": {
          "200": {
            "description": "Successful Response",
            "content": { "application/json": { "schema": { "$ref": "#/components/schemas/SourceDocumentRead" } } }
          },
          "422": {
            "description": "Validation Error",
            "content": { "application/json": { "schema": { "$ref": "#/components/schemas/HTTPValidationError" } } }
          }
        }
      },
      "delete": {
        "tags": ["sourceDocument"],
        "summary": "Unlinks the DocumentTags from the SourceDocument.",
        "operationId": "unlink_tag",
        "security": [{ "OAuth2PasswordBearer": [] }],
        "parameters": [
          { "name": "sdoc_id", "in": "path", "required": true, "schema": { "type": "integer", "title": "Sdoc Id" } },
          { "name": "tag_id", "in": "path", "required": true, "schema": { "type": "integer", "title": "Tag Id" } }
        ],
        "responses": {
          "200": {
            "description": "Successful Response",
            "content": { "application/json": { "schema": { "$ref": "#/components/schemas/SourceDocumentRead" } } }
          },
          "422": {
            "description": "Validation Error",
            "content": { "application/json": { "schema": { "$ref": "#/components/schemas/HTTPValidationError" } } }
          }
        }
      }
    },
    "/sdoc/{sdoc_id}/memo": {
      "put": {
        "tags": ["sourceDocument"],
        "summary": "Adds a Memo to the SourceDocument with the given ID if it exists",
        "operationId": "add_memo",
        "security": [{ "OAuth2PasswordBearer": [] }],
        "parameters": [
          { "name": "sdoc_id", "in": "path", "required": true, "schema": { "type": "integer", "title": "Sdoc Id" } }
        ],
        "requestBody": {
          "required": true,
          "content": { "application/json": { "schema": { "$ref": "#/components/schemas/MemoCreate" } } }
        },
        "responses": {
          "200": {
            "description": "Successful Response",
            "content": { "application/json": { "schema": { "$ref": "#/components/schemas/MemoRead" } } }
          },
          "422": {
            "description": "Validation Error",
            "content": { "application/json": { "schema": { "$ref": "#/components/schemas/HTTPValidationError" } } }
          }
        }
      },
      "get": {
        "tags": ["sourceDocument"],
        "summary": "Returns all Memo attached to the SourceDocument with the given ID if it exists.",
        "operationId": "get_memos",
        "security": [{ "OAuth2PasswordBearer": [] }],
        "parameters": [
          { "name": "sdoc_id", "in": "path", "required": true, "schema": { "type": "integer", "title": "Sdoc Id" } }
        ],
        "responses": {
          "200": {
            "description": "Successful Response",
            "content": {
              "application/json": {
                "schema": {
                  "type": "array",
                  "items": { "$ref": "#/components/schemas/MemoRead" },
                  "title": "Response Sourcedocument-Get Memos"
                }
              }
            }
          },
          "422": {
            "description": "Validation Error",
            "content": { "application/json": { "schema": { "$ref": "#/components/schemas/HTTPValidationError" } } }
          }
        }
      }
    },
    "/sdoc/{sdoc_id}/memo/{user_id}": {
      "get": {
        "tags": ["sourceDocument"],
        "summary": "Returns the Memo attached to the SourceDocument with the given ID of the User with the given ID if it exists.",
        "operationId": "get_user_memo",
        "security": [{ "OAuth2PasswordBearer": [] }],
        "parameters": [
          { "name": "sdoc_id", "in": "path", "required": true, "schema": { "type": "integer", "title": "Sdoc Id" } },
          { "name": "user_id", "in": "path", "required": true, "schema": { "type": "integer", "title": "User Id" } }
        ],
        "responses": {
          "200": {
            "description": "Successful Response",
            "content": { "application/json": { "schema": { "$ref": "#/components/schemas/MemoRead" } } }
          },
          "422": {
            "description": "Validation Error",
            "content": { "application/json": { "schema": { "$ref": "#/components/schemas/HTTPValidationError" } } }
          }
        }
      }
    },
    "/sdoc/{sdoc_id}/relatedmemos/{user_id}": {
      "get": {
        "tags": ["sourceDocument"],
        "summary": "Returns the Memo attached to the SourceDocument of the User with the given ID and all memos attached to its annotations.",
        "operationId": "get_related_user_memos",
        "security": [{ "OAuth2PasswordBearer": [] }],
        "parameters": [
          { "name": "sdoc_id", "in": "path", "required": true, "schema": { "type": "integer", "title": "Sdoc Id" } },
          { "name": "user_id", "in": "path", "required": true, "schema": { "type": "integer", "title": "User Id" } }
        ],
        "responses": {
          "200": {
            "description": "Successful Response",
            "content": {
              "application/json": {
                "schema": {
                  "type": "array",
                  "items": { "$ref": "#/components/schemas/MemoRead" },
                  "title": "Response Sourcedocument-Get Related User Memos"
                }
              }
            }
          },
          "422": {
            "description": "Validation Error",
            "content": { "application/json": { "schema": { "$ref": "#/components/schemas/HTTPValidationError" } } }
          }
        }
      }
    },
    "/sdoc/{sdoc_id}/word_frequencies": {
      "get": {
        "tags": ["sourceDocument"],
        "summary": "Returns the SourceDocument's word frequencies with the given ID if it exists",
        "operationId": "get_word_frequencies",
        "security": [{ "OAuth2PasswordBearer": [] }],
        "parameters": [
          { "name": "sdoc_id", "in": "path", "required": true, "schema": { "type": "integer", "title": "Sdoc Id" } }
        ],
        "responses": {
          "200": {
            "description": "Successful Response",
            "content": {
              "application/json": {
                "schema": {
                  "type": "array",
                  "items": { "$ref": "#/components/schemas/WordFrequencyRead" },
                  "title": "Response Sourcedocument-Get Word Frequencies"
                }
              }
            }
          },
          "422": {
            "description": "Validation Error",
            "content": { "application/json": { "schema": { "$ref": "#/components/schemas/HTTPValidationError" } } }
          }
        }
      }
    },
    "/doctag": {
      "put": {
        "tags": ["documentTag"],
        "summary": "Creates a new DocumentTag and returns it with the generated ID.",
        "operationId": "create_new_doc_tag",
        "requestBody": {
          "content": { "application/json": { "schema": { "$ref": "#/components/schemas/DocumentTagCreate" } } },
          "required": true
        },
        "responses": {
          "200": {
            "description": "Successful Response",
            "content": { "application/json": { "schema": { "$ref": "#/components/schemas/DocumentTagRead" } } }
          },
          "422": {
            "description": "Validation Error",
            "content": { "application/json": { "schema": { "$ref": "#/components/schemas/HTTPValidationError" } } }
          }
        },
        "security": [{ "OAuth2PasswordBearer": [] }]
      }
    },
    "/doctag/bulk/link": {
      "patch": {
        "tags": ["documentTag"],
        "summary": "Links multiple DocumentTags with the SourceDocuments and returns the number of new Links",
        "operationId": "link_multiple_tags",
        "requestBody": {
          "content": {
            "application/json": { "schema": { "$ref": "#/components/schemas/SourceDocumentDocumentTagMultiLink" } }
          },
          "required": true
        },
        "responses": {
          "200": {
            "description": "Successful Response",
            "content": {
              "application/json": {
                "schema": { "type": "integer", "title": "Response Documenttag-Link Multiple Tags" }
              }
            }
          },
          "422": {
            "description": "Validation Error",
            "content": { "application/json": { "schema": { "$ref": "#/components/schemas/HTTPValidationError" } } }
          }
        },
        "security": [{ "OAuth2PasswordBearer": [] }]
      }
    },
    "/doctag/bulk/unlink": {
      "delete": {
        "tags": ["documentTag"],
        "summary": "Unlinks all DocumentTags with the SourceDocuments and returns the number of removed Links.",
        "operationId": "unlink_multiple_tags",
        "requestBody": {
          "content": {
            "application/json": { "schema": { "$ref": "#/components/schemas/SourceDocumentDocumentTagMultiLink" } }
          },
          "required": true
        },
        "responses": {
          "200": {
            "description": "Successful Response",
            "content": {
              "application/json": {
                "schema": { "type": "integer", "title": "Response Documenttag-Unlink Multiple Tags" }
              }
            }
          },
          "422": {
            "description": "Validation Error",
            "content": { "application/json": { "schema": { "$ref": "#/components/schemas/HTTPValidationError" } } }
          }
        },
        "security": [{ "OAuth2PasswordBearer": [] }]
      }
    },
    "/doctag/{tag_id}": {
      "get": {
        "tags": ["documentTag"],
        "summary": "Returns the DocumentTag with the given ID.",
        "operationId": "get_by_id",
        "security": [{ "OAuth2PasswordBearer": [] }],
        "parameters": [
          { "name": "tag_id", "in": "path", "required": true, "schema": { "type": "integer", "title": "Tag Id" } }
        ],
        "responses": {
          "200": {
            "description": "Successful Response",
            "content": { "application/json": { "schema": { "$ref": "#/components/schemas/DocumentTagRead" } } }
          },
          "422": {
            "description": "Validation Error",
            "content": { "application/json": { "schema": { "$ref": "#/components/schemas/HTTPValidationError" } } }
          }
        }
      },
      "patch": {
        "tags": ["documentTag"],
        "summary": "Updates the DocumentTag with the given ID.",
        "operationId": "update_by_id",
        "security": [{ "OAuth2PasswordBearer": [] }],
        "parameters": [
          { "name": "tag_id", "in": "path", "required": true, "schema": { "type": "integer", "title": "Tag Id" } }
        ],
        "requestBody": {
          "required": true,
          "content": { "application/json": { "schema": { "$ref": "#/components/schemas/DocumentTagUpdate" } } }
        },
        "responses": {
          "200": {
            "description": "Successful Response",
            "content": { "application/json": { "schema": { "$ref": "#/components/schemas/DocumentTagRead" } } }
          },
          "422": {
            "description": "Validation Error",
            "content": { "application/json": { "schema": { "$ref": "#/components/schemas/HTTPValidationError" } } }
          }
        }
      },
      "delete": {
        "tags": ["documentTag"],
        "summary": "Deletes the DocumentTag with the given ID.",
        "operationId": "delete_by_id",
        "security": [{ "OAuth2PasswordBearer": [] }],
        "parameters": [
          { "name": "tag_id", "in": "path", "required": true, "schema": { "type": "integer", "title": "Tag Id" } }
        ],
        "responses": {
          "200": {
            "description": "Successful Response",
            "content": { "application/json": { "schema": { "$ref": "#/components/schemas/DocumentTagRead" } } }
          },
          "422": {
            "description": "Validation Error",
            "content": { "application/json": { "schema": { "$ref": "#/components/schemas/HTTPValidationError" } } }
          }
        }
      }
    },
    "/doctag/{tag_id}/memo": {
      "put": {
        "tags": ["documentTag"],
        "summary": "Adds a Memo to the DocumentTag with the given ID if it exists",
        "operationId": "add_memo",
        "security": [{ "OAuth2PasswordBearer": [] }],
        "parameters": [
          { "name": "tag_id", "in": "path", "required": true, "schema": { "type": "integer", "title": "Tag Id" } }
        ],
        "requestBody": {
          "required": true,
          "content": { "application/json": { "schema": { "$ref": "#/components/schemas/MemoCreate" } } }
        },
        "responses": {
          "200": {
            "description": "Successful Response",
            "content": { "application/json": { "schema": { "$ref": "#/components/schemas/MemoRead" } } }
          },
          "422": {
            "description": "Validation Error",
            "content": { "application/json": { "schema": { "$ref": "#/components/schemas/HTTPValidationError" } } }
          }
        }
      },
      "get": {
        "tags": ["documentTag"],
        "summary": "Returns the Memo attached to the DocumentTag with the given ID if it exists.",
        "operationId": "get_memos",
        "security": [{ "OAuth2PasswordBearer": [] }],
        "parameters": [
          { "name": "tag_id", "in": "path", "required": true, "schema": { "type": "integer", "title": "Tag Id" } }
        ],
        "responses": {
          "200": {
            "description": "Successful Response",
            "content": {
              "application/json": {
                "schema": {
                  "type": "array",
                  "items": { "$ref": "#/components/schemas/MemoRead" },
                  "title": "Response Documenttag-Get Memos"
                }
              }
            }
          },
          "422": {
            "description": "Validation Error",
            "content": { "application/json": { "schema": { "$ref": "#/components/schemas/HTTPValidationError" } } }
          }
        }
      }
    },
    "/doctag/{tag_id}/memo/{user_id}": {
      "get": {
        "tags": ["documentTag"],
        "summary": "Returns the Memo attached to the SpanAnnotation with the given ID of the User with the given ID if it exists.",
        "operationId": "get_user_memo",
        "security": [{ "OAuth2PasswordBearer": [] }],
        "parameters": [
          { "name": "tag_id", "in": "path", "required": true, "schema": { "type": "integer", "title": "Tag Id" } },
          { "name": "user_id", "in": "path", "required": true, "schema": { "type": "integer", "title": "User Id" } }
        ],
        "responses": {
          "200": {
            "description": "Successful Response",
            "content": { "application/json": { "schema": { "$ref": "#/components/schemas/MemoRead" } } }
          },
          "422": {
            "description": "Validation Error",
            "content": { "application/json": { "schema": { "$ref": "#/components/schemas/HTTPValidationError" } } }
          }
        }
      }
    },
    "/doctag/{tag_id}/sdocs": {
      "get": {
        "tags": ["documentTag"],
        "summary": "Returns all SourceDocument IDs attached to the Tag with the given ID if it exists.",
        "operationId": "get_sdoc_ids_by_tag_id",
        "security": [{ "OAuth2PasswordBearer": [] }],
        "parameters": [
          { "name": "tag_id", "in": "path", "required": true, "schema": { "type": "integer", "title": "Tag Id" } }
        ],
        "responses": {
          "200": {
            "description": "Successful Response",
            "content": {
              "application/json": {
                "schema": {
                  "type": "array",
                  "items": { "type": "integer" },
                  "title": "Response Documenttag-Get Sdoc Ids By Tag Id"
                }
              }
            }
          },
          "422": {
            "description": "Validation Error",
            "content": { "application/json": { "schema": { "$ref": "#/components/schemas/HTTPValidationError" } } }
          }
        }
      }
    },
    "/doctag/sdoc_counts": {
      "post": {
        "tags": ["documentTag"],
        "summary": "Returns a dict of all tag ids with their count of assigned source documents, counting only source documents in the given id list",
        "operationId": "get_sdoc_counts",
        "requestBody": {
          "content": {
            "application/json": { "schema": { "items": { "type": "integer" }, "type": "array", "title": "Sdoc Ids" } }
          },
          "required": true
        },
        "responses": {
          "200": {
            "description": "Successful Response",
            "content": {
              "application/json": {
                "schema": {
                  "additionalProperties": { "type": "integer" },
                  "type": "object",
                  "title": "Response Documenttag-Get Sdoc Counts"
                }
              }
            }
          },
          "422": {
            "description": "Validation Error",
            "content": { "application/json": { "schema": { "$ref": "#/components/schemas/HTTPValidationError" } } }
          }
        },
        "security": [{ "OAuth2PasswordBearer": [] }]
      }
    },
    "/adoc": {
      "put": {
        "tags": ["annotationDocument"],
        "summary": "Creates an AnnotationDocument",
        "operationId": "create",
        "requestBody": {
          "content": { "application/json": { "schema": { "$ref": "#/components/schemas/AnnotationDocumentCreate" } } },
          "required": true
        },
        "responses": {
          "200": {
            "description": "Successful Response",
            "content": { "application/json": { "schema": { "$ref": "#/components/schemas/AnnotationDocumentRead" } } }
          },
          "422": {
            "description": "Validation Error",
            "content": { "application/json": { "schema": { "$ref": "#/components/schemas/HTTPValidationError" } } }
          }
        },
        "security": [{ "OAuth2PasswordBearer": [] }]
      }
    },
    "/adoc/{adoc_id}": {
      "get": {
        "tags": ["annotationDocument"],
        "summary": "Returns the AnnotationDocument with the given ID if it exists",
        "operationId": "get_by_adoc_id",
        "security": [{ "OAuth2PasswordBearer": [] }],
        "parameters": [
          { "name": "adoc_id", "in": "path", "required": true, "schema": { "type": "integer", "title": "Adoc Id" } }
        ],
        "responses": {
          "200": {
            "description": "Successful Response",
            "content": { "application/json": { "schema": { "$ref": "#/components/schemas/AnnotationDocumentRead" } } }
          },
          "422": {
            "description": "Validation Error",
            "content": { "application/json": { "schema": { "$ref": "#/components/schemas/HTTPValidationError" } } }
          }
        }
      },
      "delete": {
        "tags": ["annotationDocument"],
        "summary": "Removes the AnnotationDocument with the given ID if it exists",
        "operationId": "delete_by_adoc_id",
        "security": [{ "OAuth2PasswordBearer": [] }],
        "parameters": [
          { "name": "adoc_id", "in": "path", "required": true, "schema": { "type": "integer", "title": "Adoc Id" } }
        ],
        "responses": {
          "200": {
            "description": "Successful Response",
            "content": { "application/json": { "schema": { "$ref": "#/components/schemas/AnnotationDocumentRead" } } }
          },
          "422": {
            "description": "Validation Error",
            "content": { "application/json": { "schema": { "$ref": "#/components/schemas/HTTPValidationError" } } }
          }
        }
      }
    },
    "/adoc/{adoc_id}/span_annotations": {
      "get": {
        "tags": ["annotationDocument"],
        "summary": "Returns all SpanAnnotations in the AnnotationDocument with the given ID if it exists",
        "operationId": "get_all_span_annotations",
        "security": [{ "OAuth2PasswordBearer": [] }],
        "parameters": [
          { "name": "adoc_id", "in": "path", "required": true, "schema": { "type": "integer", "title": "Adoc Id" } },
          {
            "name": "skip",
            "in": "query",
            "required": false,
            "schema": {
              "anyOf": [{ "type": "integer", "maximum": 10000000, "minimum": 0 }, { "type": "null" }],
              "title": "Skip",
              "description": "The number of elements to skip (offset)"
            },
            "description": "The number of elements to skip (offset)"
          },
          {
            "name": "limit",
            "in": "query",
            "required": false,
            "schema": {
              "anyOf": [{ "type": "integer", "maximum": 1000, "minimum": 1 }, { "type": "null" }],
              "title": "Limit",
              "description": "The maximum number of returned elements"
            },
            "description": "The maximum number of returned elements"
          },
          {
            "name": "resolve",
            "in": "query",
            "required": false,
            "schema": {
              "type": "boolean",
              "title": "Resolve Code",
              "description": "If true, the current_code_id of the SpanAnnotation gets resolved and replaced by the respective Code entity",
              "default": true
            },
            "description": "If true, the current_code_id of the SpanAnnotation gets resolved and replaced by the respective Code entity"
          }
        ],
        "responses": {
          "200": {
            "description": "Successful Response",
            "content": {
              "application/json": {
                "schema": {
                  "anyOf": [
                    { "type": "array", "items": { "$ref": "#/components/schemas/SpanAnnotationRead" } },
                    { "type": "array", "items": { "$ref": "#/components/schemas/SpanAnnotationReadResolved" } }
                  ],
                  "title": "Response Annotationdocument-Get All Span Annotations"
                }
              }
            }
          },
          "422": {
            "description": "Validation Error",
            "content": { "application/json": { "schema": { "$ref": "#/components/schemas/HTTPValidationError" } } }
          }
        }
      },
      "delete": {
        "tags": ["annotationDocument"],
        "summary": "Removes all SpanAnnotations in the AnnotationDocument with the given ID if it exists",
        "operationId": "delete_all_span_annotations",
        "security": [{ "OAuth2PasswordBearer": [] }],
        "parameters": [
          { "name": "adoc_id", "in": "path", "required": true, "schema": { "type": "integer", "title": "Adoc Id" } }
        ],
        "responses": {
          "200": {
            "description": "Successful Response",
            "content": {
              "application/json": {
                "schema": {
                  "type": "array",
                  "items": { "type": "integer" },
                  "title": "Response Annotationdocument-Delete All Span Annotations"
                }
              }
            }
          },
          "422": {
            "description": "Validation Error",
            "content": { "application/json": { "schema": { "$ref": "#/components/schemas/HTTPValidationError" } } }
          }
        }
      }
    },
    "/adoc/{adoc_id}/bbox_annotations": {
      "get": {
        "tags": ["annotationDocument"],
        "summary": "Returns all BBoxAnnotations in the AnnotationDocument with the given ID if it exists",
        "operationId": "get_all_bbox_annotations",
        "security": [{ "OAuth2PasswordBearer": [] }],
        "parameters": [
          { "name": "adoc_id", "in": "path", "required": true, "schema": { "type": "integer", "title": "Adoc Id" } },
          {
            "name": "skip",
            "in": "query",
            "required": false,
            "schema": {
              "anyOf": [{ "type": "integer", "maximum": 10000000, "minimum": 0 }, { "type": "null" }],
              "title": "Skip",
              "description": "The number of elements to skip (offset)"
            },
            "description": "The number of elements to skip (offset)"
          },
          {
            "name": "limit",
            "in": "query",
            "required": false,
            "schema": {
              "anyOf": [{ "type": "integer", "maximum": 1000, "minimum": 1 }, { "type": "null" }],
              "title": "Limit",
              "description": "The maximum number of returned elements"
            },
            "description": "The maximum number of returned elements"
          },
          {
            "name": "resolve",
            "in": "query",
            "required": false,
            "schema": {
              "type": "boolean",
              "title": "Resolve Code",
              "description": "If true, the current_code_id of the SpanAnnotation gets resolved and replaced by the respective Code entity",
              "default": true
            },
            "description": "If true, the current_code_id of the SpanAnnotation gets resolved and replaced by the respective Code entity"
          }
        ],
        "responses": {
          "200": {
            "description": "Successful Response",
            "content": {
              "application/json": {
                "schema": {
                  "anyOf": [
                    { "type": "array", "items": { "$ref": "#/components/schemas/BBoxAnnotationRead" } },
                    { "type": "array", "items": { "$ref": "#/components/schemas/BBoxAnnotationReadResolvedCode" } }
                  ],
                  "title": "Response Annotationdocument-Get All Bbox Annotations"
                }
              }
            }
          },
          "422": {
            "description": "Validation Error",
            "content": { "application/json": { "schema": { "$ref": "#/components/schemas/HTTPValidationError" } } }
          }
        }
      },
      "delete": {
        "tags": ["annotationDocument"],
        "summary": "Removes all BBoxAnnotations in the AnnotationDocument with the given ID if it exists",
        "operationId": "delete_all_bbox_annotations",
        "security": [{ "OAuth2PasswordBearer": [] }],
        "parameters": [
          { "name": "adoc_id", "in": "path", "required": true, "schema": { "type": "integer", "title": "Adoc Id" } }
        ],
        "responses": {
          "200": {
            "description": "Successful Response",
            "content": {
              "application/json": {
                "schema": {
                  "type": "array",
                  "items": { "type": "integer" },
                  "title": "Response Annotationdocument-Delete All Bbox Annotations"
                }
              }
            }
          },
          "422": {
            "description": "Validation Error",
            "content": { "application/json": { "schema": { "$ref": "#/components/schemas/HTTPValidationError" } } }
          }
        }
      }
    },
    "/adoc/{adoc_id}/span_groups": {
      "get": {
        "tags": ["annotationDocument"],
        "summary": "Returns all SpanGroups in the AnnotationDocument with the given ID if it exists",
        "operationId": "get_all_span_groups",
        "security": [{ "OAuth2PasswordBearer": [] }],
        "parameters": [
          { "name": "adoc_id", "in": "path", "required": true, "schema": { "type": "integer", "title": "Adoc Id" } },
          {
            "name": "skip",
            "in": "query",
            "required": false,
            "schema": {
              "anyOf": [{ "type": "integer", "maximum": 10000000, "minimum": 0 }, { "type": "null" }],
              "title": "Skip",
              "description": "The number of elements to skip (offset)"
            },
            "description": "The number of elements to skip (offset)"
          },
          {
            "name": "limit",
            "in": "query",
            "required": false,
            "schema": {
              "anyOf": [{ "type": "integer", "maximum": 1000, "minimum": 1 }, { "type": "null" }],
              "title": "Limit",
              "description": "The maximum number of returned elements"
            },
            "description": "The maximum number of returned elements"
          }
        ],
        "responses": {
          "200": {
            "description": "Successful Response",
            "content": {
              "application/json": {
                "schema": {
                  "type": "array",
                  "items": { "$ref": "#/components/schemas/SpanGroupRead" },
                  "title": "Response Annotationdocument-Get All Span Groups"
                }
              }
            }
          },
          "422": {
            "description": "Validation Error",
            "content": { "application/json": { "schema": { "$ref": "#/components/schemas/HTTPValidationError" } } }
          }
        }
      }
    },
    "/span": {
      "put": {
        "tags": ["spanAnnotation"],
        "summary": "Creates a SpanAnnotation",
        "operationId": "add_span_annotation",
        "security": [{ "OAuth2PasswordBearer": [] }],
        "parameters": [
          {
            "name": "resolve",
            "in": "query",
            "required": false,
            "schema": {
              "type": "boolean",
              "title": "Resolve Code",
              "description": "If true, the current_code_id of the SpanAnnotation gets resolved and replaced by the respective Code entity",
              "default": true
            },
            "description": "If true, the current_code_id of the SpanAnnotation gets resolved and replaced by the respective Code entity"
          }
        ],
        "requestBody": {
          "required": true,
          "content": {
            "application/json": { "schema": { "$ref": "#/components/schemas/SpanAnnotationCreateWithCodeId" } }
          }
        },
        "responses": {
          "200": {
            "description": "Successful Response",
            "content": {
              "application/json": {
                "schema": {
                  "anyOf": [
                    { "$ref": "#/components/schemas/SpanAnnotationRead" },
                    { "$ref": "#/components/schemas/SpanAnnotationReadResolved" }
                  ],
                  "title": "Response Spanannotation-Add Span Annotation"
                }
              }
            }
          },
          "422": {
            "description": "Validation Error",
            "content": { "application/json": { "schema": { "$ref": "#/components/schemas/HTTPValidationError" } } }
          }
        }
      }
    },
    "/span/{span_id}": {
      "get": {
        "tags": ["spanAnnotation"],
        "summary": "Returns the SpanAnnotation with the given ID.",
        "operationId": "get_by_id",
        "security": [{ "OAuth2PasswordBearer": [] }],
        "parameters": [
          { "name": "span_id", "in": "path", "required": true, "schema": { "type": "integer", "title": "Span Id" } },
          {
            "name": "resolve",
            "in": "query",
            "required": false,
            "schema": {
              "type": "boolean",
              "title": "Resolve Code",
              "description": "If true, the current_code_id of the SpanAnnotation gets resolved and replaced by the respective Code entity",
              "default": true
            },
            "description": "If true, the current_code_id of the SpanAnnotation gets resolved and replaced by the respective Code entity"
          }
        ],
        "responses": {
          "200": {
            "description": "Successful Response",
            "content": {
              "application/json": {
                "schema": {
                  "anyOf": [
                    { "$ref": "#/components/schemas/SpanAnnotationRead" },
                    { "$ref": "#/components/schemas/SpanAnnotationReadResolved" }
                  ],
                  "title": "Response Spanannotation-Get By Id"
                }
              }
            }
          },
          "422": {
            "description": "Validation Error",
            "content": { "application/json": { "schema": { "$ref": "#/components/schemas/HTTPValidationError" } } }
          }
        }
      },
      "patch": {
        "tags": ["spanAnnotation"],
        "summary": "Updates the SpanAnnotation with the given ID.",
        "operationId": "update_by_id",
        "security": [{ "OAuth2PasswordBearer": [] }],
        "parameters": [
          { "name": "span_id", "in": "path", "required": true, "schema": { "type": "integer", "title": "Span Id" } },
          {
            "name": "resolve",
            "in": "query",
            "required": false,
            "schema": {
              "type": "boolean",
              "title": "Resolve Code",
              "description": "If true, the current_code_id of the SpanAnnotation gets resolved and replaced by the respective Code entity",
              "default": true
            },
            "description": "If true, the current_code_id of the SpanAnnotation gets resolved and replaced by the respective Code entity"
          }
        ],
        "requestBody": {
          "required": true,
          "content": {
            "application/json": { "schema": { "$ref": "#/components/schemas/SpanAnnotationUpdateWithCodeId" } }
          }
        },
        "responses": {
          "200": {
            "description": "Successful Response",
            "content": {
              "application/json": {
                "schema": {
                  "anyOf": [
                    { "$ref": "#/components/schemas/SpanAnnotationRead" },
                    { "$ref": "#/components/schemas/SpanAnnotationReadResolved" }
                  ],
                  "title": "Response Spanannotation-Update By Id"
                }
              }
            }
          },
          "422": {
            "description": "Validation Error",
            "content": { "application/json": { "schema": { "$ref": "#/components/schemas/HTTPValidationError" } } }
          }
        }
      },
      "delete": {
        "tags": ["spanAnnotation"],
        "summary": "Deletes the SpanAnnotation with the given ID.",
        "operationId": "delete_by_id",
        "security": [{ "OAuth2PasswordBearer": [] }],
        "parameters": [
          { "name": "span_id", "in": "path", "required": true, "schema": { "type": "integer", "title": "Span Id" } }
        ],
        "responses": {
          "200": {
            "description": "Successful Response",
            "content": {
              "application/json": {
                "schema": {
                  "anyOf": [
                    { "$ref": "#/components/schemas/SpanAnnotationRead" },
                    { "$ref": "#/components/schemas/SpanAnnotationReadResolved" }
                  ],
                  "title": "Response Spanannotation-Delete By Id"
                }
              }
            }
          },
          "422": {
            "description": "Validation Error",
            "content": { "application/json": { "schema": { "$ref": "#/components/schemas/HTTPValidationError" } } }
          }
        }
      }
    },
    "/span/{span_id}/code": {
      "get": {
        "tags": ["spanAnnotation"],
        "summary": "Returns the Code of the SpanAnnotation with the given ID if it exists.",
        "operationId": "get_code",
        "security": [{ "OAuth2PasswordBearer": [] }],
        "parameters": [
          { "name": "span_id", "in": "path", "required": true, "schema": { "type": "integer", "title": "Span Id" } }
        ],
        "responses": {
          "200": {
            "description": "Successful Response",
            "content": { "application/json": { "schema": { "$ref": "#/components/schemas/CodeRead" } } }
          },
          "422": {
            "description": "Validation Error",
            "content": { "application/json": { "schema": { "$ref": "#/components/schemas/HTTPValidationError" } } }
          }
        }
      }
    },
    "/span/{span_id}/groups": {
      "get": {
        "tags": ["spanAnnotation"],
        "summary": "Returns all SpanGroups that contain the the SpanAnnotation.",
        "operationId": "get_all_groups",
        "security": [{ "OAuth2PasswordBearer": [] }],
        "parameters": [
          { "name": "span_id", "in": "path", "required": true, "schema": { "type": "integer", "title": "Span Id" } }
        ],
        "responses": {
          "200": {
            "description": "Successful Response",
            "content": {
              "application/json": {
                "schema": {
                  "type": "array",
                  "items": { "$ref": "#/components/schemas/SpanGroupRead" },
                  "title": "Response Spanannotation-Get All Groups"
                }
              }
            }
          },
          "422": {
            "description": "Validation Error",
            "content": { "application/json": { "schema": { "$ref": "#/components/schemas/HTTPValidationError" } } }
          }
        }
      },
      "delete": {
        "tags": ["spanAnnotation"],
        "summary": "Removes the SpanAnnotation from all SpanGroups",
        "operationId": "remove_from_all_groups",
        "security": [{ "OAuth2PasswordBearer": [] }],
        "parameters": [
          { "name": "span_id", "in": "path", "required": true, "schema": { "type": "integer", "title": "Span Id" } }
        ],
        "responses": {
          "200": {
            "description": "Successful Response",
            "content": { "application/json": { "schema": { "$ref": "#/components/schemas/SpanAnnotationRead" } } }
          },
          "422": {
            "description": "Validation Error",
            "content": { "application/json": { "schema": { "$ref": "#/components/schemas/HTTPValidationError" } } }
          }
        }
      }
    },
    "/span/{span_id}/group/{group_id}": {
      "patch": {
        "tags": ["spanAnnotation"],
        "summary": "Adds the SpanAnnotation to the SpanGroup",
        "operationId": "add_to_group",
        "security": [{ "OAuth2PasswordBearer": [] }],
        "parameters": [
          { "name": "span_id", "in": "path", "required": true, "schema": { "type": "integer", "title": "Span Id" } },
          { "name": "group_id", "in": "path", "required": true, "schema": { "type": "integer", "title": "Group Id" } }
        ],
        "responses": {
          "200": {
            "description": "Successful Response",
            "content": { "application/json": { "schema": { "$ref": "#/components/schemas/SpanAnnotationRead" } } }
          },
          "422": {
            "description": "Validation Error",
            "content": { "application/json": { "schema": { "$ref": "#/components/schemas/HTTPValidationError" } } }
          }
        }
      },
      "delete": {
        "tags": ["spanAnnotation"],
        "summary": "Removes the SpanAnnotation from the SpanGroup",
        "operationId": "remove_from_group",
        "security": [{ "OAuth2PasswordBearer": [] }],
        "parameters": [
          { "name": "span_id", "in": "path", "required": true, "schema": { "type": "integer", "title": "Span Id" } },
          { "name": "group_id", "in": "path", "required": true, "schema": { "type": "integer", "title": "Group Id" } }
        ],
        "responses": {
          "200": {
            "description": "Successful Response",
            "content": { "application/json": { "schema": { "$ref": "#/components/schemas/SpanAnnotationRead" } } }
          },
          "422": {
            "description": "Validation Error",
            "content": { "application/json": { "schema": { "$ref": "#/components/schemas/HTTPValidationError" } } }
          }
        }
      }
    },
    "/span/{span_id}/memo": {
      "put": {
        "tags": ["spanAnnotation"],
        "summary": "Adds a Memo to the SpanAnnotation with the given ID if it exists",
        "operationId": "add_memo",
        "security": [{ "OAuth2PasswordBearer": [] }],
        "parameters": [
          { "name": "span_id", "in": "path", "required": true, "schema": { "type": "integer", "title": "Span Id" } }
        ],
        "requestBody": {
          "required": true,
          "content": { "application/json": { "schema": { "$ref": "#/components/schemas/MemoCreate" } } }
        },
        "responses": {
          "200": {
            "description": "Successful Response",
            "content": { "application/json": { "schema": { "$ref": "#/components/schemas/MemoRead" } } }
          },
          "422": {
            "description": "Validation Error",
            "content": { "application/json": { "schema": { "$ref": "#/components/schemas/HTTPValidationError" } } }
          }
        }
      },
      "get": {
        "tags": ["spanAnnotation"],
        "summary": "Returns the Memo attached to the SpanAnnotation with the given ID if it exists.",
        "operationId": "get_memos",
        "security": [{ "OAuth2PasswordBearer": [] }],
        "parameters": [
          { "name": "span_id", "in": "path", "required": true, "schema": { "type": "integer", "title": "Span Id" } }
        ],
        "responses": {
          "200": {
            "description": "Successful Response",
            "content": {
              "application/json": {
                "schema": {
                  "type": "array",
                  "items": { "$ref": "#/components/schemas/MemoRead" },
                  "title": "Response Spanannotation-Get Memos"
                }
              }
            }
          },
          "422": {
            "description": "Validation Error",
            "content": { "application/json": { "schema": { "$ref": "#/components/schemas/HTTPValidationError" } } }
          }
        }
      }
    },
    "/span/{span_id}/memo/{user_id}": {
      "get": {
        "tags": ["spanAnnotation"],
        "summary": "Returns the Memo attached to the SpanAnnotation with the given ID of the User with the given ID if it exists.",
        "operationId": "get_user_memo",
        "security": [{ "OAuth2PasswordBearer": [] }],
        "parameters": [
          { "name": "span_id", "in": "path", "required": true, "schema": { "type": "integer", "title": "Span Id" } },
          { "name": "user_id", "in": "path", "required": true, "schema": { "type": "integer", "title": "User Id" } }
        ],
        "responses": {
          "200": {
            "description": "Successful Response",
            "content": { "application/json": { "schema": { "$ref": "#/components/schemas/MemoRead" } } }
          },
          "422": {
            "description": "Validation Error",
            "content": { "application/json": { "schema": { "$ref": "#/components/schemas/HTTPValidationError" } } }
          }
        }
      }
    },
    "/span/code/{code_id}/user/{user_id}": {
      "get": {
        "tags": ["spanAnnotation"],
        "summary": "Returns SpanAnnotations with the given Code of the User with the given ID",
        "operationId": "get_by_user_code",
        "security": [{ "OAuth2PasswordBearer": [] }],
        "parameters": [
          { "name": "code_id", "in": "path", "required": true, "schema": { "type": "integer", "title": "Code Id" } },
          { "name": "user_id", "in": "path", "required": true, "schema": { "type": "integer", "title": "User Id" } }
        ],
        "responses": {
          "200": {
            "description": "Successful Response",
            "content": {
              "application/json": {
                "schema": {
                  "type": "array",
                  "items": { "$ref": "#/components/schemas/SpanAnnotationReadResolved" },
                  "title": "Response Spanannotation-Get By User Code"
                }
              }
            }
          },
          "422": {
            "description": "Validation Error",
            "content": { "application/json": { "schema": { "$ref": "#/components/schemas/HTTPValidationError" } } }
          }
        }
      }
    },
    "/spangroup": {
      "put": {
        "tags": ["spanGroup"],
        "summary": "Creates a new SpanGroup and returns it with the generated ID.",
        "operationId": "create_new_span_group",
        "requestBody": {
          "content": { "application/json": { "schema": { "$ref": "#/components/schemas/SpanGroupCreate" } } },
          "required": true
        },
        "responses": {
          "200": {
            "description": "Successful Response",
            "content": {
              "application/json": {
                "schema": {
                  "anyOf": [{ "$ref": "#/components/schemas/SpanGroupRead" }, { "type": "null" }],
                  "title": "Response Spangroup-Create New Span Group"
                }
              }
            }
          },
          "422": {
            "description": "Validation Error",
            "content": { "application/json": { "schema": { "$ref": "#/components/schemas/HTTPValidationError" } } }
          }
        },
        "security": [{ "OAuth2PasswordBearer": [] }]
      }
    },
    "/spangroup/{span_group_id}": {
      "get": {
        "tags": ["spanGroup"],
        "summary": "Returns the SpanGroup with the given ID.",
        "operationId": "get_by_id",
        "security": [{ "OAuth2PasswordBearer": [] }],
        "parameters": [
          {
            "name": "span_group_id",
            "in": "path",
            "required": true,
            "schema": { "type": "integer", "title": "Span Group Id" }
          }
        ],
        "responses": {
          "200": {
            "description": "Successful Response",
            "content": {
              "application/json": {
                "schema": {
                  "anyOf": [{ "$ref": "#/components/schemas/SpanGroupRead" }, { "type": "null" }],
                  "title": "Response Spangroup-Get By Id"
                }
              }
            }
          },
          "422": {
            "description": "Validation Error",
            "content": { "application/json": { "schema": { "$ref": "#/components/schemas/HTTPValidationError" } } }
          }
        }
      },
      "patch": {
        "tags": ["spanGroup"],
        "summary": "Updates the SpanGroup with the given ID.",
        "operationId": "update_by_id",
        "security": [{ "OAuth2PasswordBearer": [] }],
        "parameters": [
          {
            "name": "span_group_id",
            "in": "path",
            "required": true,
            "schema": { "type": "integer", "title": "Span Group Id" }
          }
        ],
        "requestBody": {
          "required": true,
          "content": { "application/json": { "schema": { "$ref": "#/components/schemas/SpanGroupUpdate" } } }
        },
        "responses": {
          "200": {
            "description": "Successful Response",
            "content": {
              "application/json": {
                "schema": {
                  "anyOf": [{ "$ref": "#/components/schemas/SpanGroupRead" }, { "type": "null" }],
                  "title": "Response Spangroup-Update By Id"
                }
              }
            }
          },
          "422": {
            "description": "Validation Error",
            "content": { "application/json": { "schema": { "$ref": "#/components/schemas/HTTPValidationError" } } }
          }
        }
      },
      "delete": {
        "tags": ["spanGroup"],
        "summary": "Deletes the SpanGroup with the given ID.",
        "operationId": "delete_by_id",
        "security": [{ "OAuth2PasswordBearer": [] }],
        "parameters": [
          {
            "name": "span_group_id",
            "in": "path",
            "required": true,
            "schema": { "type": "integer", "title": "Span Group Id" }
          }
        ],
        "responses": {
          "200": {
            "description": "Successful Response",
            "content": {
              "application/json": {
                "schema": {
                  "anyOf": [{ "$ref": "#/components/schemas/SpanGroupRead" }, { "type": "null" }],
                  "title": "Response Spangroup-Delete By Id"
                }
              }
            }
          },
          "422": {
            "description": "Validation Error",
            "content": { "application/json": { "schema": { "$ref": "#/components/schemas/HTTPValidationError" } } }
          }
        }
      }
    },
    "/spangroup/{span_group_id}/span_annotations": {
      "get": {
        "tags": ["spanGroup"],
        "summary": "Returns all SpanAnnotations in the SpanGroup with the given ID if it exists",
        "operationId": "get_all_annotations",
        "security": [{ "OAuth2PasswordBearer": [] }],
        "parameters": [
          {
            "name": "span_group_id",
            "in": "path",
            "required": true,
            "schema": { "type": "integer", "title": "Span Group Id" }
          },
          {
            "name": "resolve",
            "in": "query",
            "required": false,
            "schema": {
              "type": "boolean",
              "title": "Resolve Code",
              "description": "If true, the current_code_id of the SpanAnnotation gets resolved and replaced by the respective Code entity",
              "default": true
            },
            "description": "If true, the current_code_id of the SpanAnnotation gets resolved and replaced by the respective Code entity"
          }
        ],
        "responses": {
          "200": {
            "description": "Successful Response",
            "content": {
              "application/json": {
                "schema": {
                  "type": "array",
                  "items": {
                    "anyOf": [
                      { "$ref": "#/components/schemas/SpanAnnotationRead" },
                      { "$ref": "#/components/schemas/SpanAnnotationReadResolved" }
                    ]
                  },
                  "title": "Response Spangroup-Get All Annotations"
                }
              }
            }
          },
          "422": {
            "description": "Validation Error",
            "content": { "application/json": { "schema": { "$ref": "#/components/schemas/HTTPValidationError" } } }
          }
        }
      }
    },
    "/bbox": {
      "put": {
        "tags": ["bboxAnnotation"],
        "summary": "Creates a BBoxAnnotation",
        "operationId": "add_bbox_annotation",
        "security": [{ "OAuth2PasswordBearer": [] }],
        "parameters": [
          {
            "name": "resolve",
            "in": "query",
            "required": false,
            "schema": {
              "type": "boolean",
              "title": "Resolve Code",
              "description": "If true, the current_code_id of the SpanAnnotation gets resolved and replaced by the respective Code entity",
              "default": true
            },
            "description": "If true, the current_code_id of the SpanAnnotation gets resolved and replaced by the respective Code entity"
          }
        ],
        "requestBody": {
          "required": true,
          "content": {
            "application/json": { "schema": { "$ref": "#/components/schemas/BBoxAnnotationCreateWithCodeId" } }
          }
        },
        "responses": {
          "200": {
            "description": "Successful Response",
            "content": {
              "application/json": {
                "schema": {
                  "anyOf": [
                    { "$ref": "#/components/schemas/BBoxAnnotationRead" },
                    { "$ref": "#/components/schemas/BBoxAnnotationReadResolvedCode" }
                  ],
                  "title": "Response Bboxannotation-Add Bbox Annotation"
                }
              }
            }
          },
          "422": {
            "description": "Validation Error",
            "content": { "application/json": { "schema": { "$ref": "#/components/schemas/HTTPValidationError" } } }
          }
        }
      }
    },
    "/bbox/{bbox_id}": {
      "get": {
        "tags": ["bboxAnnotation"],
        "summary": "Returns the BBoxAnnotation with the given ID.",
        "operationId": "get_by_id",
        "security": [{ "OAuth2PasswordBearer": [] }],
        "parameters": [
          { "name": "bbox_id", "in": "path", "required": true, "schema": { "type": "integer", "title": "Bbox Id" } },
          {
            "name": "resolve",
            "in": "query",
            "required": false,
            "schema": {
              "type": "boolean",
              "title": "Resolve Code",
              "description": "If true, the current_code_id of the SpanAnnotation gets resolved and replaced by the respective Code entity",
              "default": true
            },
            "description": "If true, the current_code_id of the SpanAnnotation gets resolved and replaced by the respective Code entity"
          }
        ],
        "responses": {
          "200": {
            "description": "Successful Response",
            "content": {
              "application/json": {
                "schema": {
                  "anyOf": [
                    { "$ref": "#/components/schemas/BBoxAnnotationRead" },
                    { "$ref": "#/components/schemas/BBoxAnnotationReadResolvedCode" }
                  ],
                  "title": "Response Bboxannotation-Get By Id"
                }
              }
            }
          },
          "422": {
            "description": "Validation Error",
            "content": { "application/json": { "schema": { "$ref": "#/components/schemas/HTTPValidationError" } } }
          }
        }
      },
      "patch": {
        "tags": ["bboxAnnotation"],
        "summary": "Updates the BBoxAnnotation with the given ID.",
        "operationId": "update_by_id",
        "security": [{ "OAuth2PasswordBearer": [] }],
        "parameters": [
          { "name": "bbox_id", "in": "path", "required": true, "schema": { "type": "integer", "title": "Bbox Id" } },
          {
            "name": "resolve",
            "in": "query",
            "required": false,
            "schema": {
              "type": "boolean",
              "title": "Resolve Code",
              "description": "If true, the current_code_id of the SpanAnnotation gets resolved and replaced by the respective Code entity",
              "default": true
            },
            "description": "If true, the current_code_id of the SpanAnnotation gets resolved and replaced by the respective Code entity"
          }
        ],
        "requestBody": {
          "required": true,
          "content": {
            "application/json": { "schema": { "$ref": "#/components/schemas/BBoxAnnotationUpdateWithCodeId" } }
          }
        },
        "responses": {
          "200": {
            "description": "Successful Response",
            "content": {
              "application/json": {
                "schema": {
                  "anyOf": [
                    { "$ref": "#/components/schemas/BBoxAnnotationRead" },
                    { "$ref": "#/components/schemas/BBoxAnnotationReadResolvedCode" }
                  ],
                  "title": "Response Bboxannotation-Update By Id"
                }
              }
            }
          },
          "422": {
            "description": "Validation Error",
            "content": { "application/json": { "schema": { "$ref": "#/components/schemas/HTTPValidationError" } } }
          }
        }
      },
      "delete": {
        "tags": ["bboxAnnotation"],
        "summary": "Deletes the BBoxAnnotation with the given ID.",
        "operationId": "delete_by_id",
        "security": [{ "OAuth2PasswordBearer": [] }],
        "parameters": [
          { "name": "bbox_id", "in": "path", "required": true, "schema": { "type": "integer", "title": "Bbox Id" } }
        ],
        "responses": {
          "200": {
            "description": "Successful Response",
            "content": {
              "application/json": {
                "schema": {
                  "anyOf": [
                    { "$ref": "#/components/schemas/BBoxAnnotationRead" },
                    { "$ref": "#/components/schemas/BBoxAnnotationReadResolvedCode" }
                  ],
                  "title": "Response Bboxannotation-Delete By Id"
                }
              }
            }
          },
          "422": {
            "description": "Validation Error",
            "content": { "application/json": { "schema": { "$ref": "#/components/schemas/HTTPValidationError" } } }
          }
        }
      }
    },
    "/bbox/{bbox_id}/code": {
      "get": {
        "tags": ["bboxAnnotation"],
        "summary": "Returns the Code of the BBoxAnnotation with the given ID if it exists.",
        "operationId": "get_code",
        "security": [{ "OAuth2PasswordBearer": [] }],
        "parameters": [
          { "name": "bbox_id", "in": "path", "required": true, "schema": { "type": "integer", "title": "Bbox Id" } }
        ],
        "responses": {
          "200": {
            "description": "Successful Response",
            "content": { "application/json": { "schema": { "$ref": "#/components/schemas/CodeRead" } } }
          },
          "422": {
            "description": "Validation Error",
            "content": { "application/json": { "schema": { "$ref": "#/components/schemas/HTTPValidationError" } } }
          }
        }
      }
    },
    "/bbox/{bbox_id}/memo": {
      "put": {
        "tags": ["bboxAnnotation"],
        "summary": "Adds a Memo to the BBoxAnnotation with the given ID if it exists",
        "operationId": "add_memo",
        "security": [{ "OAuth2PasswordBearer": [] }],
        "parameters": [
          { "name": "bbox_id", "in": "path", "required": true, "schema": { "type": "integer", "title": "Bbox Id" } }
        ],
        "requestBody": {
          "required": true,
          "content": { "application/json": { "schema": { "$ref": "#/components/schemas/MemoCreate" } } }
        },
        "responses": {
          "200": {
            "description": "Successful Response",
            "content": { "application/json": { "schema": { "$ref": "#/components/schemas/MemoRead" } } }
          },
          "422": {
            "description": "Validation Error",
            "content": { "application/json": { "schema": { "$ref": "#/components/schemas/HTTPValidationError" } } }
          }
        }
      },
      "get": {
        "tags": ["bboxAnnotation"],
<<<<<<< HEAD
        "summary": "Returns the Memos attached to the BBoxAnnotation with the given ID if it exists.",
=======
        "summary": "Returns the Memos attached to the BBoxAnnotation",
        "description": "Returns the Memos attached to the BBoxAnnotation with the given ID if it exists.",
>>>>>>> a732d0d4
        "operationId": "get_memos",
        "security": [{ "OAuth2PasswordBearer": [] }],
        "parameters": [
          { "name": "bbox_id", "in": "path", "required": true, "schema": { "type": "integer", "title": "Bbox Id" } }
        ],
        "responses": {
          "200": {
            "description": "Successful Response",
            "content": {
              "application/json": {
                "schema": {
                  "type": "array",
                  "items": { "$ref": "#/components/schemas/MemoRead" },
                  "title": "Response Bboxannotation-Get Memos"
                }
              }
            }
          },
          "422": {
            "description": "Validation Error",
            "content": { "application/json": { "schema": { "$ref": "#/components/schemas/HTTPValidationError" } } }
          }
        }
      }
    },
    "/bbox/{bbox_id}/memo/{user_id}": {
      "get": {
        "tags": ["bboxAnnotation"],
        "summary": "Returns the Memo attached to the BBoxAnnotation with the given ID of the User with the given ID if it exists.",
        "operationId": "get_user_memo",
        "security": [{ "OAuth2PasswordBearer": [] }],
        "parameters": [
          { "name": "bbox_id", "in": "path", "required": true, "schema": { "type": "integer", "title": "Bbox Id" } },
          { "name": "user_id", "in": "path", "required": true, "schema": { "type": "integer", "title": "User Id" } }
        ],
        "responses": {
          "200": {
            "description": "Successful Response",
            "content": { "application/json": { "schema": { "$ref": "#/components/schemas/MemoRead" } } }
          },
          "422": {
            "description": "Validation Error",
            "content": { "application/json": { "schema": { "$ref": "#/components/schemas/HTTPValidationError" } } }
          }
        }
      }
    },
    "/bbox/code/{code_id}/user/{user_id}": {
      "get": {
        "tags": ["bboxAnnotation"],
        "summary": "Returns BBoxAnnotations with the given Code of the User with the given ID",
<<<<<<< HEAD
=======
        "description": "Returns BBoxAnnotations with the given Code of the User with the given ID",
>>>>>>> a732d0d4
        "operationId": "get_by_user_code",
        "security": [{ "OAuth2PasswordBearer": [] }],
        "parameters": [
          { "name": "code_id", "in": "path", "required": true, "schema": { "type": "integer", "title": "Code Id" } },
          { "name": "user_id", "in": "path", "required": true, "schema": { "type": "integer", "title": "User Id" } }
        ],
        "responses": {
          "200": {
            "description": "Successful Response",
            "content": {
              "application/json": {
                "schema": {
                  "type": "array",
                  "items": { "$ref": "#/components/schemas/BBoxAnnotationRead" },
                  "title": "Response Bboxannotation-Get By User Code"
                }
              }
            }
          },
          "422": {
            "description": "Validation Error",
            "content": { "application/json": { "schema": { "$ref": "#/components/schemas/HTTPValidationError" } } }
          }
        }
      }
    },
    "/code": {
      "put": {
        "tags": ["code"],
        "summary": "Creates a new Code and returns it with the generated ID.",
        "operationId": "create_new_code",
        "requestBody": {
          "content": { "application/json": { "schema": { "$ref": "#/components/schemas/CodeCreate" } } },
          "required": true
        },
        "responses": {
          "200": {
            "description": "Successful Response",
            "content": { "application/json": { "schema": { "$ref": "#/components/schemas/CodeRead" } } }
          },
          "422": {
            "description": "Validation Error",
            "content": { "application/json": { "schema": { "$ref": "#/components/schemas/HTTPValidationError" } } }
          }
        },
        "security": [{ "OAuth2PasswordBearer": [] }]
      }
    },
    "/code/current/{current_code_id}": {
      "get": {
        "tags": ["code"],
        "summary": "Returns the Code linked by the CurrentCode with the given ID.",
        "operationId": "get_code_by_current_code_id",
        "security": [{ "OAuth2PasswordBearer": [] }],
        "parameters": [
          {
            "name": "current_code_id",
            "in": "path",
            "required": true,
            "schema": { "type": "integer", "title": "Current Code Id" }
          }
        ],
        "responses": {
          "200": {
            "description": "Successful Response",
            "content": { "application/json": { "schema": { "$ref": "#/components/schemas/CodeRead" } } }
          },
          "422": {
            "description": "Validation Error",
            "content": { "application/json": { "schema": { "$ref": "#/components/schemas/HTTPValidationError" } } }
          }
        }
      }
    },
    "/code/{code_id}": {
      "get": {
        "tags": ["code"],
        "summary": "Returns the Code with the given ID.",
        "operationId": "get_by_id",
        "security": [{ "OAuth2PasswordBearer": [] }],
        "parameters": [
          { "name": "code_id", "in": "path", "required": true, "schema": { "type": "integer", "title": "Code Id" } }
        ],
        "responses": {
          "200": {
            "description": "Successful Response",
            "content": { "application/json": { "schema": { "$ref": "#/components/schemas/CodeRead" } } }
          },
          "422": {
            "description": "Validation Error",
            "content": { "application/json": { "schema": { "$ref": "#/components/schemas/HTTPValidationError" } } }
          }
        }
      },
      "patch": {
        "tags": ["code"],
        "summary": "Updates the Code with the given ID.",
        "operationId": "update_by_id",
        "security": [{ "OAuth2PasswordBearer": [] }],
        "parameters": [
          { "name": "code_id", "in": "path", "required": true, "schema": { "type": "integer", "title": "Code Id" } }
        ],
        "requestBody": {
          "required": true,
          "content": { "application/json": { "schema": { "$ref": "#/components/schemas/CodeUpdate" } } }
        },
        "responses": {
          "200": {
            "description": "Successful Response",
            "content": { "application/json": { "schema": { "$ref": "#/components/schemas/CodeRead" } } }
          },
          "422": {
            "description": "Validation Error",
            "content": { "application/json": { "schema": { "$ref": "#/components/schemas/HTTPValidationError" } } }
          }
        }
      },
      "delete": {
        "tags": ["code"],
        "summary": "Deletes the Code with the given ID.",
        "operationId": "delete_by_id",
        "security": [{ "OAuth2PasswordBearer": [] }],
        "parameters": [
          { "name": "code_id", "in": "path", "required": true, "schema": { "type": "integer", "title": "Code Id" } }
        ],
        "responses": {
          "200": {
            "description": "Successful Response",
            "content": { "application/json": { "schema": { "$ref": "#/components/schemas/CodeRead" } } }
          },
          "422": {
            "description": "Validation Error",
            "content": { "application/json": { "schema": { "$ref": "#/components/schemas/HTTPValidationError" } } }
          }
        }
      }
    },
    "/code/{code_id}/memo": {
      "put": {
        "tags": ["code"],
        "summary": "Adds a Memo to the Code with the given ID if it exists",
        "operationId": "add_memo",
        "security": [{ "OAuth2PasswordBearer": [] }],
        "parameters": [
          { "name": "code_id", "in": "path", "required": true, "schema": { "type": "integer", "title": "Code Id" } }
        ],
        "requestBody": {
          "required": true,
          "content": { "application/json": { "schema": { "$ref": "#/components/schemas/MemoCreate" } } }
        },
        "responses": {
          "200": {
            "description": "Successful Response",
            "content": { "application/json": { "schema": { "$ref": "#/components/schemas/MemoRead" } } }
          },
          "422": {
            "description": "Validation Error",
            "content": { "application/json": { "schema": { "$ref": "#/components/schemas/HTTPValidationError" } } }
          }
        }
      },
      "get": {
        "tags": ["code"],
        "summary": "Returns the Memo attached to the Code with the given ID if it exists.",
        "operationId": "get_memos",
        "security": [{ "OAuth2PasswordBearer": [] }],
        "parameters": [
          { "name": "code_id", "in": "path", "required": true, "schema": { "type": "integer", "title": "Code Id" } }
        ],
        "responses": {
          "200": {
            "description": "Successful Response",
            "content": {
              "application/json": {
                "schema": {
                  "type": "array",
                  "items": { "$ref": "#/components/schemas/MemoRead" },
                  "title": "Response Code-Get Memos"
                }
              }
            }
          },
          "422": {
            "description": "Validation Error",
            "content": { "application/json": { "schema": { "$ref": "#/components/schemas/HTTPValidationError" } } }
          }
        }
      }
    },
    "/code/{code_id}/memo/{user_id}": {
      "get": {
        "tags": ["code"],
        "summary": "Returns the Memo attached to the SpanAnnotation with the given ID of the User with the given ID if it exists.",
        "operationId": "get_user_memo",
        "security": [{ "OAuth2PasswordBearer": [] }],
        "parameters": [
          { "name": "code_id", "in": "path", "required": true, "schema": { "type": "integer", "title": "Code Id" } },
          { "name": "user_id", "in": "path", "required": true, "schema": { "type": "integer", "title": "User Id" } }
        ],
        "responses": {
          "200": {
            "description": "Successful Response",
            "content": { "application/json": { "schema": { "$ref": "#/components/schemas/MemoRead" } } }
          },
          "422": {
            "description": "Validation Error",
            "content": { "application/json": { "schema": { "$ref": "#/components/schemas/HTTPValidationError" } } }
          }
        }
      }
    },
    "/memo/{memo_id}": {
      "get": {
        "tags": ["memo"],
        "summary": "Returns the Memo with the given ID if it exists",
        "operationId": "get_by_id",
        "security": [{ "OAuth2PasswordBearer": [] }],
        "parameters": [
          { "name": "memo_id", "in": "path", "required": true, "schema": { "type": "integer", "title": "Memo Id" } }
        ],
        "responses": {
          "200": {
            "description": "Successful Response",
            "content": { "application/json": { "schema": { "$ref": "#/components/schemas/MemoRead" } } }
          },
          "422": {
            "description": "Validation Error",
            "content": { "application/json": { "schema": { "$ref": "#/components/schemas/HTTPValidationError" } } }
          }
        }
      },
      "patch": {
        "tags": ["memo"],
        "summary": "Updates the Memo with the given ID if it exists",
        "operationId": "update_by_id",
        "security": [{ "OAuth2PasswordBearer": [] }],
        "parameters": [
          { "name": "memo_id", "in": "path", "required": true, "schema": { "type": "integer", "title": "Memo Id" } }
        ],
        "requestBody": {
          "required": true,
          "content": { "application/json": { "schema": { "$ref": "#/components/schemas/MemoUpdate" } } }
        },
        "responses": {
          "200": {
            "description": "Successful Response",
            "content": { "application/json": { "schema": { "$ref": "#/components/schemas/MemoRead" } } }
          },
          "422": {
            "description": "Validation Error",
            "content": { "application/json": { "schema": { "$ref": "#/components/schemas/HTTPValidationError" } } }
          }
        }
      },
      "delete": {
        "tags": ["memo"],
        "summary": "Removes the Memo with the given ID if it exists",
        "operationId": "delete_by_id",
        "security": [{ "OAuth2PasswordBearer": [] }],
        "parameters": [
          { "name": "memo_id", "in": "path", "required": true, "schema": { "type": "integer", "title": "Memo Id" } }
        ],
        "responses": {
          "200": {
            "description": "Successful Response",
            "content": { "application/json": { "schema": { "$ref": "#/components/schemas/MemoRead" } } }
          },
          "422": {
            "description": "Validation Error",
            "content": { "application/json": { "schema": { "$ref": "#/components/schemas/HTTPValidationError" } } }
          }
        }
      }
    },
    "/search/sdoc_info": {
      "post": {
        "tags": ["search"],
        "summary": "Returns Search Info.",
        "operationId": "search_sdocs_info",
        "security": [{ "OAuth2PasswordBearer": [] }],
        "parameters": [
          {
            "name": "project_id",
            "in": "query",
            "required": true,
            "schema": { "type": "integer", "title": "Project Id" }
          }
        ],
        "responses": {
          "200": {
            "description": "Successful Response",
            "content": {
              "application/json": {
                "schema": {
                  "type": "array",
                  "items": { "$ref": "#/components/schemas/ColumnInfo_SearchColumns_" },
                  "title": "Response Search-Search Sdocs Info"
                }
              }
            }
          },
          "422": {
            "description": "Validation Error",
            "content": { "application/json": { "schema": { "$ref": "#/components/schemas/HTTPValidationError" } } }
          }
        }
      }
    },
    "/search/sdoc": {
      "post": {
        "tags": ["search"],
        "summary": "Returns all SourceDocument Ids that match the query parameters.",
        "operationId": "search_sdocs",
        "security": [{ "OAuth2PasswordBearer": [] }],
        "parameters": [
          {
            "name": "search_query",
            "in": "query",
            "required": true,
            "schema": { "type": "string", "title": "Search Query" }
          },
          {
            "name": "project_id",
            "in": "query",
            "required": true,
            "schema": { "type": "integer", "title": "Project Id" }
          },
          {
            "name": "expert_mode",
            "in": "query",
            "required": true,
            "schema": { "type": "boolean", "title": "Expert Mode" }
          }
        ],
        "requestBody": {
          "required": true,
          "content": { "application/json": { "schema": { "$ref": "#/components/schemas/Body_search-search_sdocs" } } }
        },
        "responses": {
          "200": {
            "description": "Successful Response",
            "content": {
              "application/json": {
                "schema": { "type": "array", "items": { "type": "integer" }, "title": "Response Search-Search Sdocs" }
              }
            }
          },
          "422": {
            "description": "Validation Error",
            "content": { "application/json": { "schema": { "$ref": "#/components/schemas/HTTPValidationError" } } }
          }
        }
      }
    },
    "/search/code_stats": {
      "post": {
        "tags": ["search"],
        "summary": "Returns SpanEntityStats for the given SourceDocuments.",
        "operationId": "search_code_stats",
        "security": [{ "OAuth2PasswordBearer": [] }],
        "parameters": [
          { "name": "code_id", "in": "query", "required": true, "schema": { "type": "integer", "title": "Code Id" } },
          {
            "name": "sort_by_global",
            "in": "query",
            "required": false,
            "schema": { "type": "boolean", "default": false, "title": "Sort By Global" }
          }
        ],
        "requestBody": {
          "required": true,
          "content": {
            "application/json": { "schema": { "type": "array", "items": { "type": "integer" }, "title": "Sdoc Ids" } }
          }
        },
        "responses": {
          "200": {
            "description": "Successful Response",
            "content": {
              "application/json": {
                "schema": {
                  "type": "array",
                  "items": { "$ref": "#/components/schemas/SpanEntityStat" },
                  "title": "Response Search-Search Code Stats"
                }
              }
            }
          },
          "422": {
            "description": "Validation Error",
            "content": { "application/json": { "schema": { "$ref": "#/components/schemas/HTTPValidationError" } } }
          }
        }
      }
    },
    "/search/keyword_stats": {
      "post": {
        "tags": ["search"],
        "summary": "Returns KeywordStats for the given SourceDocuments.",
        "operationId": "search_keyword_stats",
        "security": [{ "OAuth2PasswordBearer": [] }],
        "parameters": [
          {
            "name": "project_id",
            "in": "query",
            "required": true,
            "schema": { "type": "integer", "title": "Project Id" }
          },
          {
            "name": "sort_by_global",
            "in": "query",
            "required": false,
            "schema": { "type": "boolean", "default": false, "title": "Sort By Global" }
          },
          {
            "name": "top_k",
            "in": "query",
            "required": false,
            "schema": { "type": "integer", "default": 50, "title": "Top K" }
          }
        ],
        "requestBody": {
          "required": true,
          "content": {
            "application/json": { "schema": { "type": "array", "items": { "type": "integer" }, "title": "Sdoc Ids" } }
          }
        },
        "responses": {
          "200": {
            "description": "Successful Response",
            "content": {
              "application/json": {
                "schema": {
                  "type": "array",
                  "items": { "$ref": "#/components/schemas/KeywordStat" },
                  "title": "Response Search-Search Keyword Stats"
                }
              }
            }
          },
          "422": {
            "description": "Validation Error",
            "content": { "application/json": { "schema": { "$ref": "#/components/schemas/HTTPValidationError" } } }
          }
        }
      }
    },
    "/search/tag_stats": {
      "post": {
        "tags": ["search"],
        "summary": "Returns Stat for the given SourceDocuments.",
        "operationId": "search_tag_stats",
        "security": [{ "OAuth2PasswordBearer": [] }],
        "parameters": [
          {
            "name": "sort_by_global",
            "in": "query",
            "required": false,
            "schema": { "type": "boolean", "default": false, "title": "Sort By Global" }
          }
        ],
        "requestBody": {
          "required": true,
          "content": {
            "application/json": { "schema": { "type": "array", "items": { "type": "integer" }, "title": "Sdoc Ids" } }
          }
        },
        "responses": {
          "200": {
            "description": "Successful Response",
            "content": {
              "application/json": {
                "schema": {
                  "type": "array",
                  "items": { "$ref": "#/components/schemas/TagStat" },
                  "title": "Response Search-Search Tag Stats"
                }
              }
            }
          },
          "422": {
            "description": "Validation Error",
            "content": { "application/json": { "schema": { "$ref": "#/components/schemas/HTTPValidationError" } } }
          }
        }
      }
    },
    "/search/lexical/memo/content": {
      "post": {
        "tags": ["search"],
        "summary": "Returns all Memos where the content matches the query via lexical search",
        "operationId": "search_memos_by_content_query",
        "security": [{ "OAuth2PasswordBearer": [] }],
        "parameters": [
          {
            "name": "skip",
            "in": "query",
            "required": false,
            "schema": {
              "anyOf": [{ "type": "integer", "maximum": 10000000, "minimum": 0 }, { "type": "null" }],
              "title": "Skip",
              "description": "The number of elements to skip (offset)"
            },
            "description": "The number of elements to skip (offset)"
          },
          {
            "name": "limit",
            "in": "query",
            "required": false,
            "schema": {
              "anyOf": [{ "type": "integer", "maximum": 1000, "minimum": 1 }, { "type": "null" }],
              "title": "Limit",
              "description": "The maximum number of returned elements"
            },
            "description": "The maximum number of returned elements"
          }
        ],
        "requestBody": {
          "required": true,
          "content": { "application/json": { "schema": { "$ref": "#/components/schemas/MemoContentQuery" } } }
        },
        "responses": {
          "200": {
            "description": "Successful Response",
            "content": {
              "application/json": { "schema": { "$ref": "#/components/schemas/PaginatedMemoSearchResults" } }
            }
          },
          "422": {
            "description": "Validation Error",
            "content": { "application/json": { "schema": { "$ref": "#/components/schemas/HTTPValidationError" } } }
          }
        }
      }
    },
    "/search/simsearch/sentences": {
      "post": {
        "tags": ["search"],
        "summary": "Returns similar sentences according to a textual or visual query.",
        "operationId": "find_similar_sentences",
        "requestBody": {
          "content": { "application/json": { "schema": { "$ref": "#/components/schemas/SimSearchQuery" } } },
          "required": true
        },
        "responses": {
          "200": {
            "description": "Successful Response",
            "content": {
              "application/json": {
                "schema": {
                  "items": { "$ref": "#/components/schemas/SimSearchSentenceHit" },
                  "type": "array",
                  "title": "Response Search-Find Similar Sentences"
                }
              }
            }
          },
          "422": {
            "description": "Validation Error",
            "content": { "application/json": { "schema": { "$ref": "#/components/schemas/HTTPValidationError" } } }
          }
        },
        "security": [{ "OAuth2PasswordBearer": [] }]
      }
    },
    "/search/simsearch/images": {
      "post": {
        "tags": ["search"],
        "summary": "Returns similar images according to a textual or visual query.",
        "operationId": "find_similar_images",
        "requestBody": {
          "content": { "application/json": { "schema": { "$ref": "#/components/schemas/SimSearchQuery" } } },
          "required": true
        },
        "responses": {
          "200": {
            "description": "Successful Response",
            "content": {
              "application/json": {
                "schema": {
                  "items": { "$ref": "#/components/schemas/SimSearchImageHit" },
                  "type": "array",
                  "title": "Response Search-Find Similar Images"
                }
              }
            }
          },
          "422": {
            "description": "Validation Error",
            "content": { "application/json": { "schema": { "$ref": "#/components/schemas/HTTPValidationError" } } }
          }
        },
        "security": [{ "OAuth2PasswordBearer": [] }]
      }
    },
    "/sdocmeta": {
      "put": {
        "tags": ["sdocMetadata"],
        "summary": "Creates a new Metadata and returns it with the generated ID.",
        "operationId": "create_new_metadata",
        "requestBody": {
          "content": {
            "application/json": { "schema": { "$ref": "#/components/schemas/SourceDocumentMetadataCreate" } }
          },
          "required": true
        },
        "responses": {
          "200": {
            "description": "Successful Response",
            "content": {
              "application/json": { "schema": { "$ref": "#/components/schemas/SourceDocumentMetadataRead" } }
            }
          },
          "422": {
            "description": "Validation Error",
            "content": { "application/json": { "schema": { "$ref": "#/components/schemas/HTTPValidationError" } } }
          }
        },
        "security": [{ "OAuth2PasswordBearer": [] }]
      }
    },
    "/sdocmeta/{metadata_id}": {
      "get": {
        "tags": ["sdocMetadata"],
        "summary": "Returns the Metadata with the given ID.",
        "operationId": "get_by_id",
        "security": [{ "OAuth2PasswordBearer": [] }],
        "parameters": [
          {
            "name": "metadata_id",
            "in": "path",
            "required": true,
            "schema": { "type": "integer", "title": "Metadata Id" }
          }
        ],
        "responses": {
          "200": {
            "description": "Successful Response",
            "content": {
              "application/json": { "schema": { "$ref": "#/components/schemas/SourceDocumentMetadataReadResolved" } }
            }
          },
          "422": {
            "description": "Validation Error",
            "content": { "application/json": { "schema": { "$ref": "#/components/schemas/HTTPValidationError" } } }
          }
        }
      },
      "patch": {
        "tags": ["sdocMetadata"],
        "summary": "Updates the Metadata with the given ID.",
        "operationId": "update_by_id",
        "security": [{ "OAuth2PasswordBearer": [] }],
        "parameters": [
          {
            "name": "metadata_id",
            "in": "path",
            "required": true,
            "schema": { "type": "integer", "title": "Metadata Id" }
          }
        ],
        "requestBody": {
          "required": true,
          "content": {
            "application/json": { "schema": { "$ref": "#/components/schemas/SourceDocumentMetadataUpdate" } }
          }
        },
        "responses": {
          "200": {
            "description": "Successful Response",
            "content": {
              "application/json": { "schema": { "$ref": "#/components/schemas/SourceDocumentMetadataRead" } }
            }
          },
          "422": {
            "description": "Validation Error",
            "content": { "application/json": { "schema": { "$ref": "#/components/schemas/HTTPValidationError" } } }
          }
        }
      },
      "delete": {
        "tags": ["sdocMetadata"],
        "summary": "Deletes the Metadata with the given ID.",
        "operationId": "delete_by_id",
        "security": [{ "OAuth2PasswordBearer": [] }],
        "parameters": [
          {
            "name": "metadata_id",
            "in": "path",
            "required": true,
            "schema": { "type": "integer", "title": "Metadata Id" }
          }
        ],
        "responses": {
          "200": {
            "description": "Successful Response",
            "content": {
              "application/json": { "schema": { "$ref": "#/components/schemas/SourceDocumentMetadataRead" } }
            }
          },
          "422": {
            "description": "Validation Error",
            "content": { "application/json": { "schema": { "$ref": "#/components/schemas/HTTPValidationError" } } }
          }
        }
      }
    },
    "/feedback": {
      "get": {
        "tags": ["feedback"],
        "summary": "Returns the Metadata with the given ID.",
        "operationId": "get_all",
        "responses": {
          "200": {
            "description": "Successful Response",
            "content": {
              "application/json": {
                "schema": {
                  "items": { "$ref": "#/components/schemas/FeedbackRead" },
                  "type": "array",
                  "title": "Response Feedback-Get All"
                }
              }
            }
          }
        },
        "security": [{ "OAuth2PasswordBearer": [] }]
      },
      "put": {
        "tags": ["feedback"],
        "summary": "Creates a new Feedback and returns it with the generated ID.",
        "operationId": "create_feedback",
        "requestBody": {
          "content": { "application/json": { "schema": { "$ref": "#/components/schemas/FeedbackCreate" } } },
          "required": true
        },
        "responses": {
          "200": {
            "description": "Successful Response",
            "content": { "application/json": { "schema": { "$ref": "#/components/schemas/FeedbackRead" } } }
          },
          "422": {
            "description": "Validation Error",
            "content": { "application/json": { "schema": { "$ref": "#/components/schemas/HTTPValidationError" } } }
          }
        },
        "security": [{ "OAuth2PasswordBearer": [] }]
      }
    },
    "/feedback/{feedback_id}": {
      "get": {
        "tags": ["feedback"],
        "summary": "Returns the Feedback with the given ID.",
        "operationId": "get_by_id",
        "security": [{ "OAuth2PasswordBearer": [] }],
        "parameters": [
          {
            "name": "feedback_id",
            "in": "path",
            "required": true,
            "schema": { "type": "string", "title": "Feedback Id" }
          }
        ],
        "responses": {
          "200": {
            "description": "Successful Response",
            "content": { "application/json": { "schema": { "$ref": "#/components/schemas/FeedbackRead" } } }
          },
          "422": {
            "description": "Validation Error",
            "content": { "application/json": { "schema": { "$ref": "#/components/schemas/HTTPValidationError" } } }
          }
        }
      }
    },
    "/feedback/user/{user_id}": {
      "get": {
        "tags": ["feedback"],
        "summary": "Returns the Metadata of the User with the given ID.",
        "operationId": "get_all_by_user",
        "security": [{ "OAuth2PasswordBearer": [] }],
        "parameters": [
          { "name": "user_id", "in": "path", "required": true, "schema": { "type": "integer", "title": "User Id" } }
        ],
        "responses": {
          "200": {
            "description": "Successful Response",
            "content": {
              "application/json": {
                "schema": {
                  "type": "array",
                  "items": { "$ref": "#/components/schemas/FeedbackRead" },
                  "title": "Response Feedback-Get All By User"
                }
              }
            }
          },
          "422": {
            "description": "Validation Error",
            "content": { "application/json": { "schema": { "$ref": "#/components/schemas/HTTPValidationError" } } }
          }
        }
      }
    },
    "/feedback/reply_to/{feedback_id}": {
      "post": {
        "tags": ["feedback"],
        "summary": "Sends an e-mail to the User that created the Feedback with the given message.",
        "operationId": "reply_to",
        "security": [{ "OAuth2PasswordBearer": [] }],
        "parameters": [
          {
            "name": "feedback_id",
            "in": "path",
            "required": true,
            "schema": { "type": "string", "title": "Feedback Id" }
          },
          { "name": "message", "in": "query", "required": true, "schema": { "type": "string", "title": "Message" } }
        ],
        "responses": {
          "200": {
            "description": "Successful Response",
            "content": { "application/json": { "schema": { "type": "string", "title": "Response Feedback-Reply To" } } }
          },
          "422": {
            "description": "Validation Error",
            "content": { "application/json": { "schema": { "$ref": "#/components/schemas/HTTPValidationError" } } }
          }
        }
      }
    },
    "/analysis/code_frequencies": {
      "post": {
        "tags": ["analysis"],
        "summary": "Returns all SourceDocument IDs that match the query parameters.",
        "operationId": "code_frequencies",
        "security": [{ "OAuth2PasswordBearer": [] }],
        "parameters": [
          {
            "name": "project_id",
            "in": "query",
            "required": true,
            "schema": { "type": "integer", "title": "Project Id" }
          }
        ],
        "requestBody": {
          "required": true,
          "content": {
            "application/json": { "schema": { "$ref": "#/components/schemas/Body_analysis-code_frequencies" } }
          }
        },
        "responses": {
          "200": {
            "description": "Successful Response",
            "content": {
              "application/json": {
                "schema": {
                  "type": "array",
                  "items": { "$ref": "#/components/schemas/CodeFrequency" },
                  "title": "Response Analysis-Code Frequencies"
                }
              }
            }
          },
          "422": {
            "description": "Validation Error",
            "content": { "application/json": { "schema": { "$ref": "#/components/schemas/HTTPValidationError" } } }
          }
        }
      }
    },
    "/analysis/code_occurrences": {
      "post": {
        "tags": ["analysis"],
        "summary": "Returns all SourceDocument IDs that match the query parameters.",
        "operationId": "code_occurrences",
        "security": [{ "OAuth2PasswordBearer": [] }],
        "parameters": [
          {
            "name": "project_id",
            "in": "query",
            "required": true,
            "schema": { "type": "integer", "title": "Project Id" }
          },
          { "name": "code_id", "in": "query", "required": true, "schema": { "type": "integer", "title": "Code Id" } }
        ],
        "requestBody": {
          "required": true,
          "content": {
            "application/json": { "schema": { "type": "array", "items": { "type": "integer" }, "title": "User Ids" } }
          }
        },
        "responses": {
          "200": {
            "description": "Successful Response",
            "content": {
              "application/json": {
                "schema": {
                  "type": "array",
                  "items": { "$ref": "#/components/schemas/CodeOccurrence" },
                  "title": "Response Analysis-Code Occurrences"
                }
              }
            }
          },
          "422": {
            "description": "Validation Error",
            "content": { "application/json": { "schema": { "$ref": "#/components/schemas/HTTPValidationError" } } }
          }
        }
      }
    },
    "/analysis/annotation_occurrences": {
      "post": {
        "tags": ["analysis"],
        "summary": "Returns AnnotationOccurrences.",
        "operationId": "annotation_occurrences",
        "security": [{ "OAuth2PasswordBearer": [] }],
        "parameters": [
          {
            "name": "project_id",
            "in": "query",
            "required": true,
            "schema": { "type": "integer", "title": "Project Id" }
          },
          { "name": "code_id", "in": "query", "required": true, "schema": { "type": "integer", "title": "Code Id" } }
        ],
        "requestBody": {
          "required": true,
          "content": {
            "application/json": { "schema": { "type": "array", "items": { "type": "integer" }, "title": "User Ids" } }
          }
        },
        "responses": {
          "200": {
            "description": "Successful Response",
            "content": {
              "application/json": {
                "schema": {
                  "type": "array",
                  "items": { "$ref": "#/components/schemas/AnnotationOccurrence" },
                  "title": "Response Analysis-Annotation Occurrences"
                }
              }
            }
          },
          "422": {
            "description": "Validation Error",
            "content": { "application/json": { "schema": { "$ref": "#/components/schemas/HTTPValidationError" } } }
          }
        }
      }
    },
    "/analysis/annotated_segments_info": {
      "post": {
        "tags": ["analysis"],
        "summary": "Returns AnnotationSegments Info.",
        "operationId": "annotated_segments_info",
        "security": [{ "OAuth2PasswordBearer": [] }],
        "parameters": [
          {
            "name": "project_id",
            "in": "query",
            "required": true,
            "schema": { "type": "integer", "title": "Project Id" }
          }
        ],
        "responses": {
          "200": {
            "description": "Successful Response",
            "content": {
              "application/json": {
                "schema": {
                  "type": "array",
                  "items": { "$ref": "#/components/schemas/ColumnInfo_AnnotatedSegmentsColumns_" },
                  "title": "Response Analysis-Annotated Segments Info"
                }
              }
            }
          },
          "422": {
            "description": "Validation Error",
            "content": { "application/json": { "schema": { "$ref": "#/components/schemas/HTTPValidationError" } } }
          }
        }
      }
    },
    "/analysis/annotated_segments": {
      "post": {
        "tags": ["analysis"],
        "summary": "Returns AnnotationSegments.",
        "operationId": "annotated_segments",
        "security": [{ "OAuth2PasswordBearer": [] }],
        "parameters": [
          {
            "name": "project_id",
            "in": "query",
            "required": true,
            "schema": { "type": "integer", "title": "Project Id" }
          },
          { "name": "page", "in": "query", "required": true, "schema": { "type": "integer", "title": "Page" } },
          {
            "name": "page_size",
            "in": "query",
            "required": true,
            "schema": { "type": "integer", "title": "Page Size" }
          }
        ],
        "requestBody": {
          "required": true,
          "content": {
            "application/json": { "schema": { "$ref": "#/components/schemas/Body_analysis-annotated_segments" } }
          }
        },
        "responses": {
          "200": {
            "description": "Successful Response",
            "content": { "application/json": { "schema": { "$ref": "#/components/schemas/AnnotatedSegmentResult" } } }
          },
          "422": {
            "description": "Validation Error",
            "content": { "application/json": { "schema": { "$ref": "#/components/schemas/HTTPValidationError" } } }
          }
        }
      }
    },
    "/analysis/timeline_analysis_valid_docments/{project_id}/metadata/{date_metadata_id}}": {
      "get": {
        "tags": ["analysis"],
        "summary": "Returns TimelineAnalysis Info.",
        "operationId": "get_timeline_analysis_valid_documents",
        "security": [{ "OAuth2PasswordBearer": [] }],
        "parameters": [
          {
            "name": "project_id",
            "in": "path",
            "required": true,
            "schema": { "type": "integer", "title": "Project Id" }
          },
          {
            "name": "date_metadata_id",
            "in": "path",
            "required": true,
            "schema": { "type": "integer", "title": "Date Metadata Id" }
          }
        ],
        "responses": {
          "200": {
            "description": "Successful Response",
            "content": {
              "application/json": {
                "schema": {
                  "type": "array",
                  "minItems": 2,
                  "prefixItems": [{ "type": "integer" }, { "type": "integer" }],
                  "maxItems": 2,
                  "title": "Response Analysis-Get Timeline Analysis Valid Documents"
                }
              }
            }
          },
          "422": {
            "description": "Validation Error",
            "content": { "application/json": { "schema": { "$ref": "#/components/schemas/HTTPValidationError" } } }
          }
        }
      }
    },
    "/analysis/timeline_analysis2_info/{project_id}": {
      "get": {
        "tags": ["analysis"],
        "summary": "Returns TimelineAnalysis Info.",
        "operationId": "timeline_analysis2_info",
        "security": [{ "OAuth2PasswordBearer": [] }],
        "parameters": [
          {
            "name": "project_id",
            "in": "path",
            "required": true,
            "schema": { "type": "integer", "title": "Project Id" }
          }
        ],
        "responses": {
          "200": {
            "description": "Successful Response",
            "content": {
              "application/json": {
                "schema": {
                  "type": "array",
                  "items": { "$ref": "#/components/schemas/ColumnInfo_TimelineAnalysisColumns_" },
                  "title": "Response Analysis-Timeline Analysis2 Info"
                }
              }
            }
          },
          "422": {
            "description": "Validation Error",
            "content": { "application/json": { "schema": { "$ref": "#/components/schemas/HTTPValidationError" } } }
          }
        }
      }
    },
    "/analysis/timeline_analysis2": {
      "post": {
        "tags": ["analysis"],
        "summary": "Perform new timeline analysis.",
        "operationId": "timeline_analysis2",
        "security": [{ "OAuth2PasswordBearer": [] }],
        "parameters": [
          {
            "name": "project_id",
            "in": "query",
            "required": true,
            "schema": { "type": "integer", "title": "Project Id" }
          },
          {
            "name": "group_by",
            "in": "query",
            "required": true,
            "schema": { "$ref": "#/components/schemas/DateGroupBy" }
          },
          {
            "name": "project_metadata_id",
            "in": "query",
            "required": true,
            "schema": { "type": "integer", "title": "Project Metadata Id" }
          }
        ],
        "requestBody": {
          "required": true,
          "content": {
            "application/json": { "schema": { "$ref": "#/components/schemas/Filter_TimelineAnalysisColumns_" } }
          }
        },
        "responses": {
          "200": {
            "description": "Successful Response",
            "content": {
              "application/json": {
                "schema": {
                  "type": "array",
                  "items": { "$ref": "#/components/schemas/TimelineAnalysisResultNew" },
                  "title": "Response Analysis-Timeline Analysis2"
                }
              }
            }
          },
          "422": {
            "description": "Validation Error",
            "content": { "application/json": { "schema": { "$ref": "#/components/schemas/HTTPValidationError" } } }
          }
        }
      }
    },
    "/analysis/word_frequency_analysis_info/{project_id}": {
      "get": {
        "tags": ["analysis"],
        "summary": "Returns WordFrequency Info.",
        "operationId": "word_frequency_analysis_info",
        "security": [{ "OAuth2PasswordBearer": [] }],
        "parameters": [
          {
            "name": "project_id",
            "in": "path",
            "required": true,
            "schema": { "type": "integer", "title": "Project Id" }
          }
        ],
        "responses": {
          "200": {
            "description": "Successful Response",
            "content": {
              "application/json": {
                "schema": {
                  "type": "array",
                  "items": { "$ref": "#/components/schemas/ColumnInfo_WordFrequencyColumns_" },
                  "title": "Response Analysis-Word Frequency Analysis Info"
                }
              }
            }
          },
          "422": {
            "description": "Validation Error",
            "content": { "application/json": { "schema": { "$ref": "#/components/schemas/HTTPValidationError" } } }
          }
        }
      }
    },
    "/analysis/word_frequency_analysis": {
      "post": {
        "tags": ["analysis"],
        "summary": "Perform word frequency analysis.",
        "operationId": "word_frequency_analysis",
        "security": [{ "OAuth2PasswordBearer": [] }],
        "parameters": [
          {
            "name": "project_id",
            "in": "query",
            "required": true,
            "schema": { "type": "integer", "title": "Project Id" }
          },
          { "name": "page", "in": "query", "required": true, "schema": { "type": "integer", "title": "Page" } },
          {
            "name": "page_size",
            "in": "query",
            "required": true,
            "schema": { "type": "integer", "title": "Page Size" }
          }
        ],
        "requestBody": {
          "required": true,
          "content": {
            "application/json": { "schema": { "$ref": "#/components/schemas/Body_analysis-word_frequency_analysis" } }
          }
        },
        "responses": {
          "200": {
            "description": "Successful Response",
            "content": { "application/json": { "schema": { "$ref": "#/components/schemas/WordFrequencyResult" } } }
          },
          "422": {
            "description": "Validation Error",
            "content": { "application/json": { "schema": { "$ref": "#/components/schemas/HTTPValidationError" } } }
          }
        }
      }
    },
    "/prepro/{prepro_job_id}": {
      "get": {
        "tags": ["prepro"],
        "summary": "Returns the PreprocessingJob for the given ID if it exists",
        "operationId": "get_prepro_job",
        "security": [{ "OAuth2PasswordBearer": [] }],
        "parameters": [
          {
            "name": "prepro_job_id",
            "in": "path",
            "required": true,
            "schema": { "type": "string", "title": "Prepro Job Id" }
          }
        ],
        "responses": {
          "200": {
            "description": "Successful Response",
            "content": { "application/json": { "schema": { "$ref": "#/components/schemas/PreprocessingJobRead" } } }
          },
          "422": {
            "description": "Validation Error",
            "content": { "application/json": { "schema": { "$ref": "#/components/schemas/HTTPValidationError" } } }
          }
        }
      }
    },
    "/prepro/{prepro_job_id}/abort": {
      "patch": {
        "tags": ["prepro"],
        "summary": "Aborts the PreprocessingJob for the given ID if it exists",
        "operationId": "abort_prepro_job",
        "security": [{ "OAuth2PasswordBearer": [] }],
        "parameters": [
          {
            "name": "prepro_job_id",
            "in": "path",
            "required": true,
            "schema": { "type": "string", "title": "Prepro Job Id" }
          }
        ],
        "responses": {
          "200": {
            "description": "Successful Response",
            "content": { "application/json": { "schema": { "$ref": "#/components/schemas/PreprocessingJobRead" } } }
          },
          "422": {
            "description": "Validation Error",
            "content": { "application/json": { "schema": { "$ref": "#/components/schemas/HTTPValidationError" } } }
          }
        }
      }
    },
    "/prepro/project/{project_id}": {
      "get": {
        "tags": ["prepro"],
        "summary": "Returns all PreprocessingJobs for the given project ID if it exists",
        "operationId": "get_all_prepro_jobs",
        "security": [{ "OAuth2PasswordBearer": [] }],
        "parameters": [
          {
            "name": "project_id",
            "in": "path",
            "required": true,
            "schema": { "type": "integer", "title": "Project Id" }
          }
        ],
        "responses": {
          "200": {
            "description": "Successful Response",
            "content": {
              "application/json": {
                "schema": {
                  "type": "array",
                  "items": { "$ref": "#/components/schemas/PreprocessingJobRead" },
                  "title": "Response Prepro-Get All Prepro Jobs"
                }
              }
            }
          },
          "422": {
            "description": "Validation Error",
            "content": { "application/json": { "schema": { "$ref": "#/components/schemas/HTTPValidationError" } } }
          }
        }
      }
    },
    "/prepro/project/{proj_id}/status": {
      "get": {
        "tags": ["prepro"],
        "summary": "Returns the PreProProjectStatus of the Project with the given ID.",
        "operationId": "get_project_prepro_status",
        "security": [{ "OAuth2PasswordBearer": [] }],
        "parameters": [
          { "name": "proj_id", "in": "path", "required": true, "schema": { "type": "integer", "title": "Proj Id" } }
        ],
        "responses": {
          "200": {
            "description": "Successful Response",
            "content": { "application/json": { "schema": { "$ref": "#/components/schemas/PreProProjectStatus" } } }
          },
          "422": {
            "description": "Validation Error",
            "content": { "application/json": { "schema": { "$ref": "#/components/schemas/HTTPValidationError" } } }
          }
        }
      }
    },
    "/export": {
      "post": {
        "tags": ["export"],
        "summary": "Returns the ExportJob for the given Parameters",
        "operationId": "start_export_job",
        "requestBody": {
          "content": { "application/json": { "schema": { "$ref": "#/components/schemas/ExportJobParameters-Input" } } },
          "required": true
        },
        "responses": {
          "200": {
            "description": "Successful Response",
            "content": { "application/json": { "schema": { "$ref": "#/components/schemas/ExportJobRead" } } }
          },
          "422": {
            "description": "Validation Error",
            "content": { "application/json": { "schema": { "$ref": "#/components/schemas/HTTPValidationError" } } }
          }
        },
        "security": [{ "OAuth2PasswordBearer": [] }]
      }
    },
    "/export/{export_job_id}": {
      "get": {
        "tags": ["export"],
        "summary": "Returns the ExportJob for the given ID if it exists",
        "operationId": "get_export_job",
        "security": [{ "OAuth2PasswordBearer": [] }],
        "parameters": [
          {
            "name": "export_job_id",
            "in": "path",
            "required": true,
            "schema": { "type": "string", "title": "Export Job Id" }
          }
        ],
        "responses": {
          "200": {
            "description": "Successful Response",
            "content": { "application/json": { "schema": { "$ref": "#/components/schemas/ExportJobRead" } } }
          },
          "422": {
            "description": "Validation Error",
            "content": { "application/json": { "schema": { "$ref": "#/components/schemas/HTTPValidationError" } } }
          }
        }
      }
    },
    "/crawler": {
      "post": {
        "tags": ["crawler"],
        "summary": "Returns the CrawlerJob for the given Parameters",
        "operationId": "start_crawler_job",
        "requestBody": {
          "content": { "application/json": { "schema": { "$ref": "#/components/schemas/CrawlerJobParameters" } } },
          "required": true
        },
        "responses": {
          "200": {
            "description": "Successful Response",
            "content": { "application/json": { "schema": { "$ref": "#/components/schemas/CrawlerJobRead" } } }
          },
          "422": {
            "description": "Validation Error",
            "content": { "application/json": { "schema": { "$ref": "#/components/schemas/HTTPValidationError" } } }
          }
        },
        "security": [{ "OAuth2PasswordBearer": [] }]
      }
    },
    "/crawler/{crawler_job_id}": {
      "get": {
        "tags": ["crawler"],
        "summary": "Returns the CrawlerJob for the given ID if it exists",
        "operationId": "get_crawler_job",
        "security": [{ "OAuth2PasswordBearer": [] }],
        "parameters": [
          {
            "name": "crawler_job_id",
            "in": "path",
            "required": true,
            "schema": { "type": "string", "title": "Crawler Job Id" }
          }
        ],
        "responses": {
          "200": {
            "description": "Successful Response",
            "content": { "application/json": { "schema": { "$ref": "#/components/schemas/CrawlerJobRead" } } }
          },
          "422": {
            "description": "Validation Error",
            "content": { "application/json": { "schema": { "$ref": "#/components/schemas/HTTPValidationError" } } }
          }
        }
      }
    },
    "/crawler/project/{project_id}": {
      "get": {
        "tags": ["crawler"],
        "summary": "Returns all CrawlerJobs for the given project ID if it exists",
        "operationId": "get_all_crawler_jobs",
        "security": [{ "OAuth2PasswordBearer": [] }],
        "parameters": [
          {
            "name": "project_id",
            "in": "path",
            "required": true,
            "schema": { "type": "integer", "title": "Project Id" }
          }
        ],
        "responses": {
          "200": {
            "description": "Successful Response",
            "content": {
              "application/json": {
                "schema": {
                  "type": "array",
                  "items": { "$ref": "#/components/schemas/CrawlerJobRead" },
                  "title": "Response Crawler-Get All Crawler Jobs"
                }
              }
            }
          },
          "422": {
            "description": "Validation Error",
            "content": { "application/json": { "schema": { "$ref": "#/components/schemas/HTTPValidationError" } } }
          }
        }
      }
    },
    "/analysisTable": {
      "put": {
        "tags": ["analysisTable"],
        "summary": "Creates an AnalysisTable",
        "operationId": "create",
        "requestBody": {
          "content": { "application/json": { "schema": { "$ref": "#/components/schemas/AnalysisTableCreate" } } },
          "required": true
        },
        "responses": {
          "200": {
            "description": "Successful Response",
            "content": { "application/json": { "schema": { "$ref": "#/components/schemas/AnalysisTableRead" } } }
          },
          "422": {
            "description": "Validation Error",
            "content": { "application/json": { "schema": { "$ref": "#/components/schemas/HTTPValidationError" } } }
          }
        },
        "security": [{ "OAuth2PasswordBearer": [] }]
      }
    },
    "/analysisTable/{analysis_table_id}": {
      "get": {
        "tags": ["analysisTable"],
        "summary": "Returns the AnalysisTable with the given ID if it exists",
        "operationId": "get_by_id",
        "security": [{ "OAuth2PasswordBearer": [] }],
        "parameters": [
          {
            "name": "analysis_table_id",
            "in": "path",
            "required": true,
            "schema": { "type": "integer", "title": "Analysis Table Id" }
          }
        ],
        "responses": {
          "200": {
            "description": "Successful Response",
            "content": { "application/json": { "schema": { "$ref": "#/components/schemas/AnalysisTableRead" } } }
          },
          "422": {
            "description": "Validation Error",
            "content": { "application/json": { "schema": { "$ref": "#/components/schemas/HTTPValidationError" } } }
          }
        }
      },
      "patch": {
        "tags": ["analysisTable"],
        "summary": "Updates the Analysis Table with the given ID if it exists",
        "operationId": "update_by_id",
        "security": [{ "OAuth2PasswordBearer": [] }],
        "parameters": [
          {
            "name": "analysis_table_id",
            "in": "path",
            "required": true,
            "schema": { "type": "integer", "title": "Analysis Table Id" }
          }
        ],
        "requestBody": {
          "required": true,
          "content": { "application/json": { "schema": { "$ref": "#/components/schemas/AnalysisTableUpdate" } } }
        },
        "responses": {
          "200": {
            "description": "Successful Response",
            "content": { "application/json": { "schema": { "$ref": "#/components/schemas/AnalysisTableRead" } } }
          },
          "422": {
            "description": "Validation Error",
            "content": { "application/json": { "schema": { "$ref": "#/components/schemas/HTTPValidationError" } } }
          }
        }
      },
      "delete": {
        "tags": ["analysisTable"],
        "summary": "Removes the AnalysisTable with the given ID if it exists",
        "operationId": "delete_by_id",
        "security": [{ "OAuth2PasswordBearer": [] }],
        "parameters": [
          {
            "name": "analysis_table_id",
            "in": "path",
            "required": true,
            "schema": { "type": "integer", "title": "Analysis Table Id" }
          }
        ],
        "responses": {
          "200": {
            "description": "Successful Response",
            "content": { "application/json": { "schema": { "$ref": "#/components/schemas/AnalysisTableRead" } } }
          },
          "422": {
            "description": "Validation Error",
            "content": { "application/json": { "schema": { "$ref": "#/components/schemas/HTTPValidationError" } } }
          }
        }
      }
    },
    "/analysisTable/project/{project_id}/user/{user_id}": {
      "get": {
        "tags": ["analysisTable"],
        "summary": "Returns the AnalysisTable of the Project with the given ID and the User with the given ID if it exists",
        "operationId": "get_by_project_and_user",
        "security": [{ "OAuth2PasswordBearer": [] }],
        "parameters": [
          {
            "name": "project_id",
            "in": "path",
            "required": true,
            "schema": { "type": "integer", "title": "Project Id" }
          },
          { "name": "user_id", "in": "path", "required": true, "schema": { "type": "integer", "title": "User Id" } }
        ],
        "responses": {
          "200": {
            "description": "Successful Response",
            "content": {
              "application/json": {
                "schema": {
                  "type": "array",
                  "items": { "$ref": "#/components/schemas/AnalysisTableRead" },
                  "title": "Response Analysistable-Get By Project And User"
                }
              }
            }
          },
          "422": {
            "description": "Validation Error",
            "content": { "application/json": { "schema": { "$ref": "#/components/schemas/HTTPValidationError" } } }
          }
        }
      }
    },
    "/whiteboard": {
      "put": {
        "tags": ["whiteboard"],
        "summary": "Creates an Whiteboard",
        "operationId": "create",
        "requestBody": {
          "content": { "application/json": { "schema": { "$ref": "#/components/schemas/WhiteboardCreate" } } },
          "required": true
        },
        "responses": {
          "200": {
            "description": "Successful Response",
            "content": { "application/json": { "schema": { "$ref": "#/components/schemas/WhiteboardRead" } } }
          },
          "422": {
            "description": "Validation Error",
            "content": { "application/json": { "schema": { "$ref": "#/components/schemas/HTTPValidationError" } } }
          }
        },
        "security": [{ "OAuth2PasswordBearer": [] }]
      }
    },
    "/whiteboard/{whiteboard_id}": {
      "get": {
        "tags": ["whiteboard"],
        "summary": "Returns the Whiteboard with the given ID if it exists",
        "operationId": "get_by_id",
        "security": [{ "OAuth2PasswordBearer": [] }],
        "parameters": [
          {
            "name": "whiteboard_id",
            "in": "path",
            "required": true,
            "schema": { "type": "integer", "title": "Whiteboard Id" }
          }
        ],
        "responses": {
          "200": {
            "description": "Successful Response",
            "content": { "application/json": { "schema": { "$ref": "#/components/schemas/WhiteboardRead" } } }
          },
          "422": {
            "description": "Validation Error",
            "content": { "application/json": { "schema": { "$ref": "#/components/schemas/HTTPValidationError" } } }
          }
        }
      },
      "patch": {
        "tags": ["whiteboard"],
        "summary": "Updates the Whiteboard with the given ID if it exists",
        "operationId": "update_by_id",
        "security": [{ "OAuth2PasswordBearer": [] }],
        "parameters": [
          {
            "name": "whiteboard_id",
            "in": "path",
            "required": true,
            "schema": { "type": "integer", "title": "Whiteboard Id" }
          }
        ],
        "requestBody": {
          "required": true,
          "content": { "application/json": { "schema": { "$ref": "#/components/schemas/WhiteboardUpdate" } } }
        },
        "responses": {
          "200": {
            "description": "Successful Response",
            "content": { "application/json": { "schema": { "$ref": "#/components/schemas/WhiteboardRead" } } }
          },
          "422": {
            "description": "Validation Error",
            "content": { "application/json": { "schema": { "$ref": "#/components/schemas/HTTPValidationError" } } }
          }
        }
      },
      "delete": {
        "tags": ["whiteboard"],
        "summary": "Removes the Whiteboard with the given ID if it exists",
        "operationId": "delete_by_id",
        "security": [{ "OAuth2PasswordBearer": [] }],
        "parameters": [
          {
            "name": "whiteboard_id",
            "in": "path",
            "required": true,
            "schema": { "type": "integer", "title": "Whiteboard Id" }
          }
        ],
        "responses": {
          "200": {
            "description": "Successful Response",
            "content": { "application/json": { "schema": { "$ref": "#/components/schemas/WhiteboardRead" } } }
          },
          "422": {
            "description": "Validation Error",
            "content": { "application/json": { "schema": { "$ref": "#/components/schemas/HTTPValidationError" } } }
          }
        }
      }
    },
    "/whiteboard/project/{project_id}": {
      "get": {
        "tags": ["whiteboard"],
        "summary": "Returns the Whiteboards of the Project with the given ID",
        "operationId": "get_by_project",
        "security": [{ "OAuth2PasswordBearer": [] }],
        "parameters": [
          {
            "name": "project_id",
            "in": "path",
            "required": true,
            "schema": { "type": "integer", "title": "Project Id" }
          }
        ],
        "responses": {
          "200": {
            "description": "Successful Response",
            "content": {
              "application/json": {
                "schema": {
                  "type": "array",
                  "items": { "$ref": "#/components/schemas/WhiteboardRead" },
                  "title": "Response Whiteboard-Get By Project"
                }
              }
            }
          },
          "422": {
            "description": "Validation Error",
            "content": { "application/json": { "schema": { "$ref": "#/components/schemas/HTTPValidationError" } } }
          }
        }
      }
    },
    "/whiteboard/project/{project_id}/user/{user_id}": {
      "get": {
        "tags": ["whiteboard"],
        "summary": "Returns the Whiteboard of the Project with the given ID and the User with the given ID if it exists",
        "operationId": "get_by_project_and_user",
        "security": [{ "OAuth2PasswordBearer": [] }],
        "parameters": [
          {
            "name": "project_id",
            "in": "path",
            "required": true,
            "schema": { "type": "integer", "title": "Project Id" }
          },
          { "name": "user_id", "in": "path", "required": true, "schema": { "type": "integer", "title": "User Id" } }
        ],
        "responses": {
          "200": {
            "description": "Successful Response",
            "content": {
              "application/json": {
                "schema": {
                  "type": "array",
                  "items": { "$ref": "#/components/schemas/WhiteboardRead" },
                  "title": "Response Whiteboard-Get By Project And User"
                }
              }
            }
          },
          "422": {
            "description": "Validation Error",
            "content": { "application/json": { "schema": { "$ref": "#/components/schemas/HTTPValidationError" } } }
          }
        }
      }
    },
    "/projmeta": {
      "put": {
        "tags": ["projectMetadata"],
        "summary": "Creates a new Metadata and returns it with the generated ID.",
        "operationId": "create_new_metadata",
        "requestBody": {
          "content": { "application/json": { "schema": { "$ref": "#/components/schemas/ProjectMetadataCreate" } } },
          "required": true
        },
        "responses": {
          "200": {
            "description": "Successful Response",
            "content": { "application/json": { "schema": { "$ref": "#/components/schemas/ProjectMetadataRead" } } }
          },
          "422": {
            "description": "Validation Error",
            "content": { "application/json": { "schema": { "$ref": "#/components/schemas/HTTPValidationError" } } }
          }
        },
        "security": [{ "OAuth2PasswordBearer": [] }]
      }
    },
    "/projmeta/{metadata_id}": {
      "get": {
        "tags": ["projectMetadata"],
        "summary": "Returns the Metadata with the given ID.",
        "operationId": "get_by_id",
        "security": [{ "OAuth2PasswordBearer": [] }],
        "parameters": [
          {
            "name": "metadata_id",
            "in": "path",
            "required": true,
            "schema": { "type": "integer", "title": "Metadata Id" }
          }
        ],
        "responses": {
          "200": {
            "description": "Successful Response",
            "content": { "application/json": { "schema": { "$ref": "#/components/schemas/ProjectMetadataRead" } } }
          },
          "422": {
            "description": "Validation Error",
            "content": { "application/json": { "schema": { "$ref": "#/components/schemas/HTTPValidationError" } } }
          }
        }
      },
      "patch": {
        "tags": ["projectMetadata"],
        "summary": "Updates the Metadata with the given ID.",
        "operationId": "update_by_id",
        "security": [{ "OAuth2PasswordBearer": [] }],
        "parameters": [
          {
            "name": "metadata_id",
            "in": "path",
            "required": true,
            "schema": { "type": "integer", "title": "Metadata Id" }
          }
        ],
        "requestBody": {
          "required": true,
          "content": { "application/json": { "schema": { "$ref": "#/components/schemas/ProjectMetadataUpdate" } } }
        },
        "responses": {
          "200": {
            "description": "Successful Response",
            "content": { "application/json": { "schema": { "$ref": "#/components/schemas/ProjectMetadataRead" } } }
          },
          "422": {
            "description": "Validation Error",
            "content": { "application/json": { "schema": { "$ref": "#/components/schemas/HTTPValidationError" } } }
          }
        }
      },
      "delete": {
        "tags": ["projectMetadata"],
        "summary": "Deletes the Metadata with the given ID.",
        "operationId": "delete_by_id",
        "security": [{ "OAuth2PasswordBearer": [] }],
        "parameters": [
          {
            "name": "metadata_id",
            "in": "path",
            "required": true,
            "schema": { "type": "integer", "title": "Metadata Id" }
          }
        ],
        "responses": {
          "200": {
            "description": "Successful Response",
            "content": { "application/json": { "schema": { "$ref": "#/components/schemas/ProjectMetadataRead" } } }
          },
          "422": {
            "description": "Validation Error",
            "content": { "application/json": { "schema": { "$ref": "#/components/schemas/HTTPValidationError" } } }
          }
        }
      }
    }
  },
  "components": {
    "schemas": {
      "ActionQueryParameters": {
        "properties": {
          "proj_id": { "type": "integer", "title": "Proj Id", "description": "ID of the Project" },
          "user_ids": {
            "items": { "type": "integer" },
            "type": "array",
            "title": "User Ids",
            "description": "IDs of the Users"
          },
          "action_types": {
            "items": { "$ref": "#/components/schemas/ActionType" },
            "type": "array",
            "title": "Action Types",
            "description": "Types of the Actions"
          },
          "action_targets": {
            "items": { "$ref": "#/components/schemas/ActionTargetObjectType" },
            "type": "array",
            "title": "Action Targets",
            "description": "Types of the Action Targets"
          },
          "timestamp_from": {
            "type": "integer",
            "title": "Timestamp From",
            "description": "Start date of the Actions"
          },
          "timestamp_to": { "type": "integer", "title": "Timestamp To", "description": "End date of the Actions" }
        },
        "type": "object",
        "required": ["proj_id", "user_ids", "action_types", "action_targets", "timestamp_from", "timestamp_to"],
        "title": "ActionQueryParameters"
      },
      "ActionRead": {
        "properties": {
          "action_type": {
            "allOf": [{ "$ref": "#/components/schemas/ActionType" }],
            "description": "Type of the Action"
          },
          "target_id": { "type": "integer", "title": "Target Id", "description": "ID of the Target of the Action" },
          "target_type": {
            "allOf": [{ "$ref": "#/components/schemas/ActionTargetObjectType" }],
            "description": "Type of the Target the target_id refers to"
          },
          "before_state": {
            "anyOf": [{ "type": "string" }, { "type": "null" }],
            "title": "Before State",
            "description": "The before state of the target object in JSON."
          },
          "after_state": {
            "anyOf": [{ "type": "string" }, { "type": "null" }],
            "title": "After State",
            "description": "The after state of the target object in JSON."
          },
          "id": { "type": "integer", "title": "Id", "description": "ID of the Action" },
          "user_id": { "type": "integer", "title": "User Id", "description": "User the Action belongs to" },
          "project_id": { "type": "integer", "title": "Project Id", "description": "Project the Action belongs to" },
          "executed": {
            "type": "string",
            "format": "date-time",
            "title": "Executed",
            "description": "Executed timestamp of the Action"
          }
        },
        "type": "object",
        "required": ["action_type", "target_id", "target_type", "id", "user_id", "project_id", "executed"],
        "title": "ActionRead"
      },
      "ActionTargetObjectType": {
        "type": "string",
        "enum": [
          "memo",
          "annotation_document",
          "source_document",
          "code",
          "span_annotation",
          "span_group",
          "bbox_annotation",
          "project",
          "document_tag"
        ],
        "title": "ActionTargetObjectType"
      },
      "ActionType": { "type": "string", "enum": ["CREATE", "READ", "UPDATE", "DELETE"], "title": "ActionType" },
      "AnalysisTableCreate": {
        "properties": {
          "title": { "type": "string", "title": "Title", "description": "Title of the AnalysisTable" },
          "content": { "type": "string", "title": "Content", "description": "Content of the AnalysisTable" },
          "table_type": {
            "allOf": [{ "$ref": "#/components/schemas/TableType" }],
            "description": "TABLETYPE of the AnalysisTable"
          },
          "project_id": {
            "type": "integer",
            "title": "Project Id",
            "description": "Project the AnalysisTable belongs to"
          },
          "user_id": { "type": "integer", "title": "User Id", "description": "User the AnalysisTable belongs to" }
        },
        "type": "object",
        "required": ["title", "content", "table_type", "project_id", "user_id"],
        "title": "AnalysisTableCreate"
      },
      "AnalysisTableRead": {
        "properties": {
          "title": { "type": "string", "title": "Title", "description": "Title of the AnalysisTable" },
          "content": { "type": "string", "title": "Content", "description": "Content of the AnalysisTable" },
          "table_type": {
            "allOf": [{ "$ref": "#/components/schemas/TableType" }],
            "description": "TABLETYPE of the AnalysisTable"
          },
          "id": { "type": "integer", "title": "Id", "description": "ID of the AnalysisTable" },
          "project_id": {
            "type": "integer",
            "title": "Project Id",
            "description": "Project the AnalysisTable belongs to"
          },
          "user_id": { "type": "integer", "title": "User Id", "description": "User the AnalysisTable belongs to" },
          "created": {
            "type": "string",
            "format": "date-time",
            "title": "Created",
            "description": "Created timestamp of the AnalysisTable"
          },
          "updated": {
            "type": "string",
            "format": "date-time",
            "title": "Updated",
            "description": "Updated timestamp of the AnalysisTable"
          }
        },
        "type": "object",
        "required": ["title", "content", "table_type", "id", "project_id", "user_id", "created", "updated"],
        "title": "AnalysisTableRead"
      },
      "AnalysisTableUpdate": {
        "properties": {
          "title": { "type": "string", "title": "Title", "description": "Title of the AnalysisTable" },
          "content": { "type": "string", "title": "Content", "description": "Content of the AnalysisTable" },
          "table_type": {
            "allOf": [{ "$ref": "#/components/schemas/TableType" }],
            "description": "TABLETYPE of the AnalysisTable"
          }
        },
        "type": "object",
        "required": ["title", "content", "table_type"],
        "title": "AnalysisTableUpdate"
      },
      "AnnotatedSegmentResult": {
        "properties": {
          "total_results": {
            "type": "integer",
            "title": "Total Results",
            "description": "The total number of span_annotation_ids. Used for pagination."
          },
          "span_annotation_ids": {
            "items": { "type": "integer" },
            "type": "array",
            "title": "Span Annotation Ids",
            "description": "The SpanAnnotation IDs."
          }
        },
        "type": "object",
        "required": ["total_results", "span_annotation_ids"],
        "title": "AnnotatedSegmentResult"
      },
      "AnnotatedSegmentsColumns": {
        "type": "string",
        "enum": [
          "ASC_SOURCE_SOURCE_DOCUMENT_FILENAME",
          "ASC_DOCUMENT_DOCUMENT_TAG_ID_LIST",
          "ASC_CODE_ID",
          "ASC_SPAN_TEXT",
          "ASC_MEMO_CONTENT"
        ],
        "title": "AnnotatedSegmentsColumns"
      },
      "AnnotationDocumentCreate": {
        "properties": {
          "source_document_id": {
            "type": "integer",
            "title": "Source Document Id",
            "description": "SourceDocument the AnnotationDocument relates to"
          },
          "user_id": { "type": "integer", "title": "User Id", "description": "User the AnnotationDocument belongs to" }
        },
        "type": "object",
        "required": ["source_document_id", "user_id"],
        "title": "AnnotationDocumentCreate"
      },
      "AnnotationDocumentRead": {
        "properties": {
          "source_document_id": {
            "type": "integer",
            "title": "Source Document Id",
            "description": "SourceDocument the AnnotationDocument relates to"
          },
          "user_id": { "type": "integer", "title": "User Id", "description": "User the AnnotationDocument belongs to" },
          "id": { "type": "integer", "title": "Id", "description": "ID of the AnnotationDocument" },
          "created": {
            "type": "string",
            "format": "date-time",
            "title": "Created",
            "description": "Created timestamp of the AnnotationDocument"
          },
          "updated": {
            "type": "string",
            "format": "date-time",
            "title": "Updated",
            "description": "Updated timestamp of the AnnotationDocument"
          }
        },
        "type": "object",
        "required": ["source_document_id", "user_id", "id", "created", "updated"],
        "title": "AnnotationDocumentRead"
      },
      "AnnotationOccurrence": {
        "properties": {
          "annotation": {
            "anyOf": [
              { "$ref": "#/components/schemas/SpanAnnotationRead" },
              { "$ref": "#/components/schemas/BBoxAnnotationRead" }
            ],
            "title": "Annotation",
            "description": "The Annotation"
          },
          "code": { "allOf": [{ "$ref": "#/components/schemas/CodeRead" }], "description": "The occuring Code." },
          "sdoc": {
            "allOf": [{ "$ref": "#/components/schemas/SourceDocumentRead" }],
            "description": "The SourceDocument where the Code occurs."
          },
          "text": { "type": "string", "title": "Text", "description": "The Text of the Annotation" }
        },
        "type": "object",
        "required": ["annotation", "code", "sdoc", "text"],
        "title": "AnnotationOccurrence"
      },
      "AttachedObjectType": {
        "type": "string",
        "enum": [
          "annotation_document",
          "source_document",
          "code",
          "span_annotation",
          "span_group",
          "bbox_annotation",
          "project",
          "document_tag"
        ],
        "title": "AttachedObjectType"
      },
      "BBoxAnnotationCreateWithCodeId": {
        "properties": {
          "x_min": {
            "type": "integer",
            "title": "X Min",
            "description": "Absolute x_min coordinate of the BBoxAnnotation"
          },
          "x_max": {
            "type": "integer",
            "title": "X Max",
            "description": "Absolute x_max coordinate of the BBoxAnnotation"
          },
          "y_min": {
            "type": "integer",
            "title": "Y Min",
            "description": "Absolute y_min coordinate of the BBoxAnnotation"
          },
          "y_max": {
            "type": "integer",
            "title": "Y Max",
            "description": "Absolute y_max coordinate of the BBoxAnnotation"
          },
          "code_id": { "type": "integer", "title": "Code Id", "description": "Code the BBoxAnnotation refers to" },
          "annotation_document_id": {
            "type": "integer",
            "title": "Annotation Document Id",
            "description": "AnnotationDocument the BBoxAnnotation refers to"
          }
        },
        "type": "object",
        "required": ["x_min", "x_max", "y_min", "y_max", "code_id", "annotation_document_id"],
        "title": "BBoxAnnotationCreateWithCodeId"
      },
      "BBoxAnnotationRead": {
        "properties": {
          "x_min": {
            "type": "integer",
            "title": "X Min",
            "description": "Absolute x_min coordinate of the BBoxAnnotation"
          },
          "x_max": {
            "type": "integer",
            "title": "X Max",
            "description": "Absolute x_max coordinate of the BBoxAnnotation"
          },
          "y_min": {
            "type": "integer",
            "title": "Y Min",
            "description": "Absolute y_min coordinate of the BBoxAnnotation"
          },
          "y_max": {
            "type": "integer",
            "title": "Y Max",
            "description": "Absolute y_max coordinate of the BBoxAnnotation"
          },
          "id": { "type": "integer", "title": "Id", "description": "ID of the BBoxAnnotation" },
          "current_code_id": {
            "type": "integer",
            "title": "Current Code Id",
            "description": "CurrentCode the BBoxAnnotation refers to"
          },
          "annotation_document_id": {
            "type": "integer",
            "title": "Annotation Document Id",
            "description": "AnnotationDocument the BBoxAnnotation refers to"
          },
          "created": {
            "type": "string",
            "format": "date-time",
            "title": "Created",
            "description": "Created timestamp of the BBoxAnnotation"
          },
          "updated": {
            "type": "string",
            "format": "date-time",
            "title": "Updated",
            "description": "Updated timestamp of the BBoxAnnotation"
          }
        },
        "type": "object",
        "required": [
          "x_min",
          "x_max",
          "y_min",
          "y_max",
          "id",
          "current_code_id",
          "annotation_document_id",
          "created",
          "updated"
        ],
        "title": "BBoxAnnotationRead"
      },
      "BBoxAnnotationReadResolvedCode": {
        "properties": {
          "x_min": {
            "type": "integer",
            "title": "X Min",
            "description": "Absolute x_min coordinate of the BBoxAnnotation"
          },
          "x_max": {
            "type": "integer",
            "title": "X Max",
            "description": "Absolute x_max coordinate of the BBoxAnnotation"
          },
          "y_min": {
            "type": "integer",
            "title": "Y Min",
            "description": "Absolute y_min coordinate of the BBoxAnnotation"
          },
          "y_max": {
            "type": "integer",
            "title": "Y Max",
            "description": "Absolute y_max coordinate of the BBoxAnnotation"
          },
          "id": { "type": "integer", "title": "Id", "description": "ID of the BBoxAnnotation" },
          "code": {
            "allOf": [{ "$ref": "#/components/schemas/CodeRead" }],
            "description": "Code the BBoxAnnotation refers to"
          },
          "annotation_document_id": {
            "type": "integer",
            "title": "Annotation Document Id",
            "description": "AnnotationDocument the BBoxAnnotation refers to"
          },
          "created": {
            "type": "string",
            "format": "date-time",
            "title": "Created",
            "description": "Created timestamp of the BBoxAnnotation"
          },
          "updated": {
            "type": "string",
            "format": "date-time",
            "title": "Updated",
            "description": "Updated timestamp of the BBoxAnnotation"
          }
        },
        "type": "object",
        "required": ["x_min", "x_max", "y_min", "y_max", "id", "code", "annotation_document_id", "created", "updated"],
        "title": "BBoxAnnotationReadResolvedCode"
      },
      "BBoxAnnotationUpdateWithCodeId": {
        "properties": {
          "code_id": { "type": "integer", "title": "Code Id", "description": "Code the BBoxAnnotation refers to" }
        },
        "type": "object",
        "required": ["code_id"],
        "title": "BBoxAnnotationUpdateWithCodeId"
      },
      "BackgroundJobStatus": {
        "type": "string",
        "enum": ["Waiting", "Running", "Finished", "Errorneous", "Aborted"],
        "title": "BackgroundJobStatus"
      },
      "Body_analysis-annotated_segments": {
        "properties": {
          "user_ids": { "items": { "type": "integer" }, "type": "array", "title": "User Ids" },
          "filter": { "$ref": "#/components/schemas/Filter_AnnotatedSegmentsColumns_" },
          "sorts": {
            "items": { "$ref": "#/components/schemas/Sort_AnnotatedSegmentsColumns_" },
            "type": "array",
            "title": "Sorts"
          }
        },
        "type": "object",
        "required": ["user_ids", "filter", "sorts"],
        "title": "Body_analysis-annotated_segments"
      },
      "Body_analysis-code_frequencies": {
        "properties": {
          "code_ids": { "items": { "type": "integer" }, "type": "array", "title": "Code Ids" },
          "user_ids": { "items": { "type": "integer" }, "type": "array", "title": "User Ids" }
        },
        "type": "object",
        "required": ["code_ids", "user_ids"],
        "title": "Body_analysis-code_frequencies"
      },
      "Body_analysis-word_frequency_analysis": {
        "properties": {
          "filter": { "$ref": "#/components/schemas/Filter_WordFrequencyColumns_" },
          "sorts": {
            "items": { "$ref": "#/components/schemas/Sort_WordFrequencyColumns_" },
            "type": "array",
            "title": "Sorts"
          }
        },
        "type": "object",
        "required": ["filter", "sorts"],
        "title": "Body_analysis-word_frequency_analysis"
      },
      "Body_authentication-login": {
        "properties": {
          "grant_type": {
            "anyOf": [{ "type": "string", "pattern": "password" }, { "type": "null" }],
            "title": "Grant Type"
          },
          "username": { "type": "string", "title": "Username" },
          "password": { "type": "string", "title": "Password" },
          "scope": { "type": "string", "title": "Scope", "default": "" },
          "client_id": { "anyOf": [{ "type": "string" }, { "type": "null" }], "title": "Client Id" },
          "client_secret": { "anyOf": [{ "type": "string" }, { "type": "null" }], "title": "Client Secret" }
        },
        "type": "object",
        "required": ["username", "password"],
        "title": "Body_authentication-login"
      },
      "Body_project-upload_project_sdoc": {
        "properties": {
          "uploaded_files": {
            "items": { "type": "string", "format": "binary" },
            "type": "array",
            "title": "Uploaded Files",
            "description": "File(s) that get uploaded and represented by the SourceDocument(s)"
          }
        },
        "type": "object",
        "required": ["uploaded_files"],
        "title": "Body_project-upload_project_sdoc"
      },
      "Body_search-search_sdocs": {
        "properties": {
          "filter": { "$ref": "#/components/schemas/Filter_SearchColumns_" },
          "sorts": {
            "items": { "$ref": "#/components/schemas/Sort_SearchColumns_" },
            "type": "array",
            "title": "Sorts"
          }
        },
        "type": "object",
        "required": ["filter", "sorts"],
        "title": "Body_search-search_sdocs"
      },
      "BooleanOperator": {
        "type": "string",
        "enum": ["BOOLEAN_EQUALS", "BOOLEAN_NOT_EQUALS"],
        "title": "BooleanOperator"
      },
      "CodeCreate": {
        "properties": {
          "name": { "type": "string", "title": "Name", "description": "Name of the Code" },
          "color": { "type": "string", "title": "Color", "description": "Color of the Code" },
          "description": { "type": "string", "title": "Description", "description": "Description of the Code" },
          "parent_code_id": {
            "anyOf": [{ "type": "integer" }, { "type": "null" }],
            "title": "Parent Code Id",
            "description": "Parent of the Code"
          },
          "project_id": { "type": "integer", "title": "Project Id", "description": "Project the Code belongs to" },
          "user_id": { "type": "integer", "title": "User Id", "description": "User the Code belongs to" }
        },
        "type": "object",
        "required": ["name", "description", "project_id", "user_id"],
        "title": "CodeCreate"
      },
      "CodeFrequency": {
        "properties": {
          "code_id": { "type": "integer", "title": "Code Id", "description": "The id of the code." },
          "count": { "type": "integer", "title": "Count", "description": "The number of occurrences of the code." }
        },
        "type": "object",
        "required": ["code_id", "count"],
        "title": "CodeFrequency"
      },
      "CodeOccurrence": {
        "properties": {
          "sdoc": {
            "allOf": [{ "$ref": "#/components/schemas/SourceDocumentRead" }],
            "description": "The SourceDocument where the Code occurs."
          },
          "code": { "allOf": [{ "$ref": "#/components/schemas/CodeRead" }], "description": "The occuring Code." },
          "text": {
            "type": "string",
            "title": "Text",
            "description": "A text span of the SourceDocument annotated with the Code."
          },
          "count": {
            "type": "integer",
            "title": "Count",
            "description": "The number of occurrences of the text span annotated with the Code in the SourceDocument."
          }
        },
        "type": "object",
        "required": ["sdoc", "code", "text", "count"],
        "title": "CodeOccurrence"
      },
      "CodeRead": {
        "properties": {
          "name": { "type": "string", "title": "Name", "description": "Name of the Code" },
          "color": { "type": "string", "title": "Color", "description": "Color of the Code" },
          "description": { "type": "string", "title": "Description", "description": "Description of the Code" },
          "parent_code_id": {
            "anyOf": [{ "type": "integer" }, { "type": "null" }],
            "title": "Parent Code Id",
            "description": "Parent of the Code"
          },
          "id": { "type": "integer", "title": "Id", "description": "ID of the Code" },
          "project_id": { "type": "integer", "title": "Project Id", "description": "Project the Code belongs to" },
          "user_id": { "type": "integer", "title": "User Id", "description": "User the Code belongs to" },
          "created": {
            "type": "string",
            "format": "date-time",
            "title": "Created",
            "description": "Created timestamp of the Code"
          },
          "updated": {
            "type": "string",
            "format": "date-time",
            "title": "Updated",
            "description": "Updated timestamp of the Code"
          }
        },
        "type": "object",
        "required": ["name", "color", "description", "id", "project_id", "user_id", "created", "updated"],
        "title": "CodeRead"
      },
      "CodeUpdate": {
        "properties": {
          "name": {
            "anyOf": [{ "type": "string" }, { "type": "null" }],
            "title": "Name",
            "description": "Name of the Code"
          },
          "color": {
            "anyOf": [{ "type": "string" }, { "type": "null" }],
            "title": "Color",
            "description": "Color of the Code"
          },
          "description": {
            "anyOf": [{ "type": "string" }, { "type": "null" }],
            "title": "Description",
            "description": "Description of the Code"
          },
          "parent_code_id": {
            "anyOf": [{ "type": "integer" }, { "type": "null" }],
            "title": "Parent Code Id",
            "description": "Parent of the Code"
          }
        },
        "type": "object",
        "title": "CodeUpdate"
      },
      "ColumnInfo_AnnotatedSegmentsColumns_": {
        "properties": {
          "label": { "type": "string", "title": "Label" },
          "column": {
            "anyOf": [{ "$ref": "#/components/schemas/AnnotatedSegmentsColumns" }, { "type": "integer" }],
            "title": "Column"
          },
          "sortable": { "type": "boolean", "title": "Sortable" },
          "operator": { "$ref": "#/components/schemas/FilterOperator" },
          "value": { "$ref": "#/components/schemas/FilterValueType" }
        },
        "type": "object",
        "required": ["label", "column", "sortable", "operator", "value"],
        "title": "ColumnInfo[AnnotatedSegmentsColumns]"
      },
      "ColumnInfo_SearchColumns_": {
        "properties": {
          "label": { "type": "string", "title": "Label" },
          "column": {
            "anyOf": [{ "$ref": "#/components/schemas/SearchColumns" }, { "type": "integer" }],
            "title": "Column"
          },
          "sortable": { "type": "boolean", "title": "Sortable" },
          "operator": { "$ref": "#/components/schemas/FilterOperator" },
          "value": { "$ref": "#/components/schemas/FilterValueType" }
        },
        "type": "object",
        "required": ["label", "column", "sortable", "operator", "value"],
        "title": "ColumnInfo[SearchColumns]"
      },
      "ColumnInfo_TimelineAnalysisColumns_": {
        "properties": {
          "label": { "type": "string", "title": "Label" },
          "column": {
            "anyOf": [{ "$ref": "#/components/schemas/TimelineAnalysisColumns" }, { "type": "integer" }],
            "title": "Column"
          },
          "sortable": { "type": "boolean", "title": "Sortable" },
          "operator": { "$ref": "#/components/schemas/FilterOperator" },
          "value": { "$ref": "#/components/schemas/FilterValueType" }
        },
        "type": "object",
        "required": ["label", "column", "sortable", "operator", "value"],
        "title": "ColumnInfo[TimelineAnalysisColumns]"
      },
      "ColumnInfo_WordFrequencyColumns_": {
        "properties": {
          "label": { "type": "string", "title": "Label" },
          "column": {
            "anyOf": [{ "$ref": "#/components/schemas/WordFrequencyColumns" }, { "type": "integer" }],
            "title": "Column"
          },
          "sortable": { "type": "boolean", "title": "Sortable" },
          "operator": { "$ref": "#/components/schemas/FilterOperator" },
          "value": { "$ref": "#/components/schemas/FilterValueType" }
        },
        "type": "object",
        "required": ["label", "column", "sortable", "operator", "value"],
        "title": "ColumnInfo[WordFrequencyColumns]"
      },
      "CrawlerJobParameters": {
        "properties": {
          "project_id": {
            "type": "integer",
            "title": "Project Id",
            "description": "The ID of the Project to import the crawled data."
          },
          "urls": {
            "items": { "type": "string" },
            "type": "array",
            "title": "Urls",
            "description": "List of URLs to crawl."
          }
        },
        "type": "object",
        "required": ["project_id", "urls"],
        "title": "CrawlerJobParameters"
      },
      "CrawlerJobRead": {
        "properties": {
          "status": {
            "allOf": [{ "$ref": "#/components/schemas/BackgroundJobStatus" }],
            "description": "Status of the CrawlerJob",
            "default": "Waiting"
          },
          "id": { "type": "string", "title": "Id", "description": "ID of the CrawlerJob" },
          "parameters": {
            "allOf": [{ "$ref": "#/components/schemas/CrawlerJobParameters" }],
            "description": "The parameters of the crawler job that defines what to crawl!"
          },
          "output_dir": {
            "type": "string",
            "title": "Output Dir",
            "description": "Internal temporary output directory for the crawled data."
          },
          "images_store_path": {
            "type": "string",
            "title": "Images Store Path",
            "description": "Internal temporary output directory for the crawled images."
          },
          "videos_store_path": {
            "type": "string",
            "title": "Videos Store Path",
            "description": "Internal temporary output directory for the crawled videos."
          },
          "audios_store_path": {
            "type": "string",
            "title": "Audios Store Path",
            "description": "Internal temporary output directory for the crawled audios."
          },
          "crawled_data_zip_path": {
            "anyOf": [{ "type": "string" }, { "type": "null" }],
            "title": "Crawled Data Zip Path",
            "description": "Path to the ZIP that contains the data of the CrawlerJob"
          },
          "created": {
            "type": "string",
            "format": "date-time",
            "title": "Created",
            "description": "Created timestamp of the CrawlerJob"
          }
        },
        "type": "object",
        "required": [
          "id",
          "parameters",
          "output_dir",
          "images_store_path",
          "videos_store_path",
          "audios_store_path",
          "created"
        ],
        "title": "CrawlerJobRead"
      },
      "DateGroupBy": { "type": "string", "enum": ["YEAR", "MONTH", "DAY"], "title": "DateGroupBy" },
      "DateOperator": {
        "type": "string",
        "enum": ["DATE_EQUALS", "DATE_GT", "DATE_LT", "DATE_GTE", "DATE_LTE"],
        "title": "DateOperator"
      },
      "DocType": { "type": "string", "enum": ["text", "image", "video", "audio"], "title": "DocType" },
      "DocumentTagCreate": {
        "properties": {
          "title": { "type": "string", "title": "Title", "description": "Title of the DocumentTag" },
          "color": { "type": "string", "title": "Color", "description": "Color of the Code" },
          "description": {
            "anyOf": [{ "type": "string" }, { "type": "null" }],
            "title": "Description",
            "description": "Description of the DocumentTag"
          },
          "parent_tag_id": {
            "anyOf": [{ "type": "integer" }, { "type": "null" }],
            "title": "Parent Tag Id",
            "description": "Parent of the DocumentTag"
          },
          "project_id": {
            "type": "integer",
            "title": "Project Id",
            "description": "Project the DocumentTag belongs to"
          }
        },
        "type": "object",
        "required": ["title", "project_id"],
        "title": "DocumentTagCreate"
      },
      "DocumentTagRead": {
        "properties": {
          "title": { "type": "string", "title": "Title", "description": "Title of the DocumentTag" },
          "color": { "type": "string", "title": "Color", "description": "Color of the DocumentTag" },
          "description": {
            "anyOf": [{ "type": "string" }, { "type": "null" }],
            "title": "Description",
            "description": "Description of the DocumentTag"
          },
          "parent_tag_id": {
            "anyOf": [{ "type": "integer" }, { "type": "null" }],
            "title": "Parent Tag Id",
            "description": "Parent of the DocumentTag"
          },
          "id": { "type": "integer", "title": "Id", "description": "ID of the DocumentTag" },
          "project_id": {
            "type": "integer",
            "title": "Project Id",
            "description": "Project the DocumentTag belongs to"
          },
          "created": {
            "type": "string",
            "format": "date-time",
            "title": "Created",
            "description": "Created timestamp of the DocumentTag"
          },
          "updated": {
            "type": "string",
            "format": "date-time",
            "title": "Updated",
            "description": "Updated timestamp of the DocumentTag"
          }
        },
        "type": "object",
        "required": ["title", "color", "id", "project_id", "created", "updated"],
        "title": "DocumentTagRead"
      },
      "DocumentTagUpdate": {
        "properties": {
          "title": {
            "anyOf": [{ "type": "string" }, { "type": "null" }],
            "title": "Title",
            "description": "Title of the DocumentTag"
          },
          "color": {
            "anyOf": [{ "type": "string" }, { "type": "null" }],
            "title": "Color",
            "description": "Color of the DocumentTag"
          },
          "description": {
            "anyOf": [{ "type": "string" }, { "type": "null" }],
            "title": "Description",
            "description": "Description of the DocumentTag"
          },
          "parent_tag_id": {
            "anyOf": [{ "type": "integer" }, { "type": "null" }],
            "title": "Parent Tag Id",
            "description": "Parent of the DocumentTag"
          }
        },
        "type": "object",
        "title": "DocumentTagUpdate"
      },
      "ExportFormat": { "type": "string", "enum": ["CSV", "JSON"], "title": "ExportFormat" },
      "ExportJobParameters-Input": {
        "properties": {
          "export_job_type": {
            "allOf": [{ "$ref": "#/components/schemas/ExportJobType" }],
            "description": "The type of the export job (what to export)"
          },
          "export_format": {
            "anyOf": [{ "$ref": "#/components/schemas/ExportFormat" }, { "type": "null" }],
            "description": "The format of the exported data.",
            "default": "CSV"
          },
          "specific_export_job_parameters": {
            "anyOf": [
              { "$ref": "#/components/schemas/SingleProjectAllDataExportJobParams" },
              { "$ref": "#/components/schemas/SingleProjectAllTagsExportJobParams" },
              { "$ref": "#/components/schemas/SingleUserAllDataExportJobParams" },
              { "$ref": "#/components/schemas/SingleUserAllCodesExportJobParams" },
              { "$ref": "#/components/schemas/SingleUserAllMemosExportJobParams" },
              { "$ref": "#/components/schemas/SingleUserLogbookExportJobParams" },
              { "$ref": "#/components/schemas/SingleDocAllUserAnnotationsExportJobParams" },
              { "$ref": "#/components/schemas/SingleDocSingleUserAnnotationsExportJobParams" }
            ],
            "title": "Specific Export Job Parameters",
            "description": "Specific parameters for the export job w.r.t it's type"
          }
        },
        "type": "object",
        "required": ["export_job_type", "specific_export_job_parameters"],
        "title": "ExportJobParameters"
      },
      "ExportJobParameters-Output": {
        "properties": {
          "export_job_type": {
            "allOf": [{ "$ref": "#/components/schemas/ExportJobType" }],
            "description": "The type of the export job (what to export)"
          },
          "export_format": {
            "anyOf": [{ "$ref": "#/components/schemas/ExportFormat" }, { "type": "null" }],
            "description": "The format of the exported data.",
            "default": "CSV"
          },
          "specific_export_job_parameters": {
            "anyOf": [
              { "$ref": "#/components/schemas/SingleProjectAllDataExportJobParams" },
              { "$ref": "#/components/schemas/SingleProjectAllTagsExportJobParams" },
              { "$ref": "#/components/schemas/SingleUserAllDataExportJobParams" },
              { "$ref": "#/components/schemas/SingleUserAllCodesExportJobParams" },
              { "$ref": "#/components/schemas/SingleUserAllMemosExportJobParams" },
              { "$ref": "#/components/schemas/SingleUserLogbookExportJobParams" },
              { "$ref": "#/components/schemas/SingleDocAllUserAnnotationsExportJobParams" },
              { "$ref": "#/components/schemas/SingleDocSingleUserAnnotationsExportJobParams" }
            ],
            "title": "Specific Export Job Parameters",
            "description": "Specific parameters for the export job w.r.t it's type"
          }
        },
        "type": "object",
        "required": ["export_job_type", "specific_export_job_parameters"],
        "title": "ExportJobParameters"
      },
      "ExportJobRead": {
        "properties": {
          "status": {
            "allOf": [{ "$ref": "#/components/schemas/BackgroundJobStatus" }],
            "description": "Status of the ExportJob",
            "default": "Waiting"
          },
          "results_url": {
            "anyOf": [{ "type": "string" }, { "type": "null" }],
            "title": "Results Url",
            "description": "URL to download the results when done."
          },
          "id": { "type": "string", "title": "Id", "description": "ID of the ExportJob" },
          "parameters": {
            "allOf": [{ "$ref": "#/components/schemas/ExportJobParameters-Output" }],
            "description": "The parameters of the export job that defines what to export!"
          },
          "created": {
            "type": "string",
            "format": "date-time",
            "title": "Created",
            "description": "Created timestamp of the ExportJob"
          }
        },
        "type": "object",
        "required": ["id", "parameters", "created"],
        "title": "ExportJobRead"
      },
      "ExportJobType": {
        "type": "string",
        "enum": [
          "SINGLE_PROJECT_ALL_DATA",
          "SINGLE_PROJECT_ALL_TAGS",
          "SINGLE_USER_ALL_DATA",
          "SINGLE_USER_ALL_CODES",
          "SINGLE_USER_ALL_MEMOS",
          "SINGLE_USER_LOGBOOK",
          "SINGLE_DOC_ALL_USER_ANNOTATIONS",
          "SINGLE_DOC_SINGLE_USER_ANNOTATIONS"
        ],
        "title": "ExportJobType"
      },
      "FeedbackCreate": {
        "properties": {
          "user_content": { "type": "string", "title": "User Content", "description": "User message of the Feedback" },
          "user_id": { "type": "integer", "title": "User Id", "description": "User who created the Feedback" }
        },
        "type": "object",
        "required": ["user_content", "user_id"],
        "title": "FeedbackCreate"
      },
      "FeedbackRead": {
        "properties": {
          "user_content": { "type": "string", "title": "User Content", "description": "User message of the Feedback" },
          "id": { "type": "string", "title": "Id", "description": "ID of the Feedback" },
          "user_id": { "type": "integer", "title": "User Id", "description": "User who created the Feedback" },
          "created": {
            "type": "string",
            "format": "date-time",
            "title": "Created",
            "description": "Created timestamp of the Feedback"
          }
        },
        "type": "object",
        "required": ["user_content", "id", "user_id", "created"],
        "title": "FeedbackRead"
      },
      "FilterExpression_AnnotatedSegmentsColumns_": {
        "properties": {
          "column": {
            "anyOf": [{ "$ref": "#/components/schemas/AnnotatedSegmentsColumns" }, { "type": "integer" }],
            "title": "Column"
          },
          "operator": {
            "anyOf": [
              { "$ref": "#/components/schemas/IDOperator" },
              { "$ref": "#/components/schemas/NumberOperator" },
              { "$ref": "#/components/schemas/StringOperator" },
              { "$ref": "#/components/schemas/IDListOperator" },
              { "$ref": "#/components/schemas/ListOperator" },
              { "$ref": "#/components/schemas/DateOperator" },
              { "$ref": "#/components/schemas/BooleanOperator" }
            ],
            "title": "Operator"
          },
          "value": {
            "anyOf": [
              { "type": "boolean" },
              { "type": "string" },
              { "type": "integer" },
              { "items": { "type": "string" }, "type": "array" },
              { "items": { "items": { "type": "string" }, "type": "array" }, "type": "array" }
            ],
            "title": "Value"
          }
        },
        "type": "object",
        "required": ["column", "operator", "value"],
        "title": "FilterExpression[AnnotatedSegmentsColumns]"
      },
      "FilterExpression_SearchColumns_": {
        "properties": {
          "column": {
            "anyOf": [{ "$ref": "#/components/schemas/SearchColumns" }, { "type": "integer" }],
            "title": "Column"
          },
          "operator": {
            "anyOf": [
              { "$ref": "#/components/schemas/IDOperator" },
              { "$ref": "#/components/schemas/NumberOperator" },
              { "$ref": "#/components/schemas/StringOperator" },
              { "$ref": "#/components/schemas/IDListOperator" },
              { "$ref": "#/components/schemas/ListOperator" },
              { "$ref": "#/components/schemas/DateOperator" },
              { "$ref": "#/components/schemas/BooleanOperator" }
            ],
            "title": "Operator"
          },
          "value": {
            "anyOf": [
              { "type": "boolean" },
              { "type": "string" },
              { "type": "integer" },
              { "items": { "type": "string" }, "type": "array" },
              { "items": { "items": { "type": "string" }, "type": "array" }, "type": "array" }
            ],
            "title": "Value"
          }
        },
        "type": "object",
        "required": ["column", "operator", "value"],
        "title": "FilterExpression[SearchColumns]"
      },
      "FilterExpression_TimelineAnalysisColumns_": {
        "properties": {
          "column": {
            "anyOf": [{ "$ref": "#/components/schemas/TimelineAnalysisColumns" }, { "type": "integer" }],
            "title": "Column"
          },
          "operator": {
            "anyOf": [
              { "$ref": "#/components/schemas/IDOperator" },
              { "$ref": "#/components/schemas/NumberOperator" },
              { "$ref": "#/components/schemas/StringOperator" },
              { "$ref": "#/components/schemas/IDListOperator" },
              { "$ref": "#/components/schemas/ListOperator" },
              { "$ref": "#/components/schemas/DateOperator" },
              { "$ref": "#/components/schemas/BooleanOperator" }
            ],
            "title": "Operator"
          },
          "value": {
            "anyOf": [
              { "type": "boolean" },
              { "type": "string" },
              { "type": "integer" },
              { "items": { "type": "string" }, "type": "array" },
              { "items": { "items": { "type": "string" }, "type": "array" }, "type": "array" }
            ],
            "title": "Value"
          }
        },
        "type": "object",
        "required": ["column", "operator", "value"],
        "title": "FilterExpression[TimelineAnalysisColumns]"
      },
      "FilterExpression_WordFrequencyColumns_": {
        "properties": {
          "column": {
            "anyOf": [{ "$ref": "#/components/schemas/WordFrequencyColumns" }, { "type": "integer" }],
            "title": "Column"
          },
          "operator": {
            "anyOf": [
              { "$ref": "#/components/schemas/IDOperator" },
              { "$ref": "#/components/schemas/NumberOperator" },
              { "$ref": "#/components/schemas/StringOperator" },
              { "$ref": "#/components/schemas/IDListOperator" },
              { "$ref": "#/components/schemas/ListOperator" },
              { "$ref": "#/components/schemas/DateOperator" },
              { "$ref": "#/components/schemas/BooleanOperator" }
            ],
            "title": "Operator"
          },
          "value": {
            "anyOf": [
              { "type": "boolean" },
              { "type": "string" },
              { "type": "integer" },
              { "items": { "type": "string" }, "type": "array" },
              { "items": { "items": { "type": "string" }, "type": "array" }, "type": "array" }
            ],
            "title": "Value"
          }
        },
        "type": "object",
        "required": ["column", "operator", "value"],
        "title": "FilterExpression[WordFrequencyColumns]"
      },
      "FilterOperator": {
        "type": "string",
        "enum": ["BOOLEAN", "STRING", "ID", "NUMBER", "ID_LIST", "LIST", "DATE"],
        "title": "FilterOperator"
      },
      "FilterValueType": {
        "type": "string",
        "enum": ["SDOC_ID", "CODE_ID", "USER_ID", "TAG_ID", "SPAN_ANNOTATION", "DOC_TYPE", "INFER_FROM_OPERATOR"],
        "title": "FilterValueType"
      },
      "Filter_AnnotatedSegmentsColumns_": {
        "properties": {
          "items": {
            "items": {
              "anyOf": [
                { "$ref": "#/components/schemas/FilterExpression_AnnotatedSegmentsColumns_" },
                { "$ref": "#/components/schemas/Filter_AnnotatedSegmentsColumns_" }
              ]
            },
            "type": "array",
            "title": "Items"
          },
          "logic_operator": { "$ref": "#/components/schemas/LogicalOperator" }
        },
        "type": "object",
        "required": ["items", "logic_operator"],
        "title": "Filter[AnnotatedSegmentsColumns]"
      },
      "Filter_SearchColumns_": {
        "properties": {
          "items": {
            "items": {
              "anyOf": [
                { "$ref": "#/components/schemas/FilterExpression_SearchColumns_" },
                { "$ref": "#/components/schemas/Filter_SearchColumns_" }
              ]
            },
            "type": "array",
            "title": "Items"
          },
          "logic_operator": { "$ref": "#/components/schemas/LogicalOperator" }
        },
        "type": "object",
        "required": ["items", "logic_operator"],
        "title": "Filter[SearchColumns]"
      },
      "Filter_TimelineAnalysisColumns_": {
        "properties": {
          "items": {
            "items": {
              "anyOf": [
                { "$ref": "#/components/schemas/FilterExpression_TimelineAnalysisColumns_" },
                { "$ref": "#/components/schemas/Filter_TimelineAnalysisColumns_" }
              ]
            },
            "type": "array",
            "title": "Items"
          },
          "logic_operator": { "$ref": "#/components/schemas/LogicalOperator" }
        },
        "type": "object",
        "required": ["items", "logic_operator"],
        "title": "Filter[TimelineAnalysisColumns]"
      },
      "Filter_WordFrequencyColumns_": {
        "properties": {
          "items": {
            "items": {
              "anyOf": [
                { "$ref": "#/components/schemas/FilterExpression_WordFrequencyColumns_" },
                { "$ref": "#/components/schemas/Filter_WordFrequencyColumns_" }
              ]
            },
            "type": "array",
            "title": "Items"
          },
          "logic_operator": { "$ref": "#/components/schemas/LogicalOperator" }
        },
        "type": "object",
        "required": ["items", "logic_operator"],
        "title": "Filter[WordFrequencyColumns]"
      },
      "HTTPValidationError": {
        "properties": {
          "detail": { "items": { "$ref": "#/components/schemas/ValidationError" }, "type": "array", "title": "Detail" }
        },
        "type": "object",
        "title": "HTTPValidationError"
      },
      "IDListOperator": {
        "type": "string",
        "enum": ["ID_LIST_CONTAINS", "ID_LIST_NOT_CONTAINS"],
        "title": "IDListOperator"
      },
      "IDOperator": { "type": "string", "enum": ["ID_EQUALS", "ID_NOT_EQUALS"], "title": "IDOperator" },
      "KeywordStat": {
        "properties": {
          "keyword": { "type": "string", "title": "Keyword", "description": "The counted keyword." },
          "filtered_count": {
            "type": "integer",
            "title": "Filtered Count",
            "description": "Number of occurrences of the keyword in the filtered collection"
          },
          "global_count": {
            "type": "integer",
            "title": "Global Count",
            "description": "Number of occurrences of the keyword in the entire collection"
          }
        },
        "type": "object",
        "required": ["keyword", "filtered_count", "global_count"],
        "title": "KeywordStat"
      },
      "ListOperator": { "type": "string", "enum": ["LIST_CONTAINS", "LIST_NOT_CONTAINS"], "title": "ListOperator" },
      "LogicalOperator": {
        "type": "string",
        "enum": ["or", "and"],
        "title": "LogicalOperator",
        "description": "This tells our filter how to combine multiple column expressions."
      },
      "MemoContentQuery": {
        "properties": {
          "proj_id": {
            "type": "integer",
            "title": "Proj Id",
            "description": "The ID of the Project the Memo have to belong to."
          },
          "user_id": {
            "type": "integer",
            "title": "User Id",
            "description": "The ID of the User the Memo have to belong to."
          },
          "starred": {
            "anyOf": [{ "type": "boolean" }, { "type": "null" }],
            "title": "Starred",
            "description": "If set (i.e. not NULL / NONE), only returns Memo that have the given starred status"
          },
          "content_query": {
            "type": "string",
            "minLength": 1,
            "title": "Content Query",
            "description": "The query term to search within the content of the Memo"
          }
        },
        "type": "object",
        "required": ["proj_id", "user_id", "content_query"],
        "title": "MemoContentQuery"
      },
      "MemoCreate": {
        "properties": {
          "title": { "type": "string", "title": "Title", "description": "Title of the Memo" },
          "content": { "type": "string", "title": "Content", "description": "Content of the Memo" },
          "user_id": { "type": "integer", "title": "User Id", "description": "User the Memo belongs to" },
          "project_id": { "type": "integer", "title": "Project Id", "description": "Project the Memo belongs to" },
          "starred": {
            "anyOf": [{ "type": "boolean" }, { "type": "null" }],
            "title": "Starred",
            "description": "Starred flag of the Memo",
            "default": false
          }
        },
        "type": "object",
        "required": ["title", "content", "user_id", "project_id"],
        "title": "MemoCreate"
      },
      "MemoRead": {
        "properties": {
          "title": { "type": "string", "title": "Title", "description": "Title of the Memo" },
          "content": { "type": "string", "title": "Content", "description": "Content of the Memo" },
          "id": { "type": "integer", "title": "Id", "description": "ID of the Memo" },
          "starred": { "type": "boolean", "title": "Starred", "description": "Starred flag of the Memo" },
          "user_id": { "type": "integer", "title": "User Id", "description": "User the Memo belongs to" },
          "project_id": { "type": "integer", "title": "Project Id", "description": "Project the Memo belongs to" },
          "created": {
            "type": "string",
            "format": "date-time",
            "title": "Created",
            "description": "Created timestamp of the Memo"
          },
          "updated": {
            "type": "string",
            "format": "date-time",
            "title": "Updated",
            "description": "Updated timestamp of the Memo"
          },
          "attached_object_id": {
            "type": "integer",
            "title": "Attached Object Id",
            "description": "ID of the Object the Memo is attached to"
          },
          "attached_object_type": {
            "allOf": [{ "$ref": "#/components/schemas/AttachedObjectType" }],
            "description": "Type of the Object the ID refers to"
          }
        },
        "type": "object",
        "required": [
          "title",
          "content",
          "id",
          "starred",
          "user_id",
          "project_id",
          "created",
          "updated",
          "attached_object_id",
          "attached_object_type"
        ],
        "title": "MemoRead"
      },
      "MemoUpdate": {
        "properties": {
          "title": {
            "anyOf": [{ "type": "string" }, { "type": "null" }],
            "title": "Title",
            "description": "Title of the Memo"
          },
          "content": {
            "anyOf": [{ "type": "string" }, { "type": "null" }],
            "title": "Content",
            "description": "Content of the Memo"
          },
          "starred": {
            "anyOf": [{ "type": "boolean" }, { "type": "null" }],
            "title": "Starred",
            "description": "Starred flag of the Memo"
          }
        },
        "type": "object",
        "title": "MemoUpdate"
      },
      "MetaType": { "type": "string", "enum": ["STRING", "NUMBER", "DATE", "BOOLEAN", "LIST"], "title": "MetaType" },
      "NumberOperator": {
        "type": "string",
        "enum": ["NUMBER_EQUALS", "NUMBER_NOT_EQUALS", "NUMBER_GT", "NUMBER_LT", "NUMBER_GTE", "NUMBER_LTE"],
        "title": "NumberOperator"
      },
      "PaginatedMemoSearchResults": {
        "properties": {
          "has_more": {
            "type": "boolean",
            "title": "Has More",
            "description": "Flag that indicates whether there are more search results."
          },
          "total": { "type": "integer", "title": "Total", "description": "The total number of results." },
          "current_page_offset": {
            "type": "integer",
            "title": "Current Page Offset",
            "description": "The offset that returns the current results."
          },
          "next_page_offset": {
            "type": "integer",
            "title": "Next Page Offset",
            "description": "The offset that returns the next results."
          },
          "memos": {
            "items": { "$ref": "#/components/schemas/MemoRead" },
            "type": "array",
            "title": "Memos",
            "description": "The Memo search results on the requested page."
          }
        },
        "type": "object",
        "required": ["has_more", "total", "current_page_offset", "next_page_offset", "memos"],
        "title": "PaginatedMemoSearchResults"
      },
      "PaginatedSourceDocumentReads": {
        "properties": {
          "has_more": {
            "type": "boolean",
            "title": "Has More",
            "description": "Flag that indicates whether there are more search results."
          },
          "total": { "type": "integer", "title": "Total", "description": "The total number of results." },
          "current_page_offset": {
            "type": "integer",
            "title": "Current Page Offset",
            "description": "The offset that returns the current results."
          },
          "next_page_offset": {
            "type": "integer",
            "title": "Next Page Offset",
            "description": "The offset that returns the next results."
          },
          "sdocs": {
            "items": { "$ref": "#/components/schemas/SourceDocumentRead" },
            "type": "array",
            "title": "Sdocs",
            "description": "The SourceDocuments on this page"
          }
        },
        "type": "object",
        "required": ["has_more", "total", "current_page_offset", "next_page_offset", "sdocs"],
        "title": "PaginatedSourceDocumentReads"
      },
      "PreProProjectStatus": {
        "properties": {
          "project_id": {
            "type": "integer",
            "title": "Project Id",
            "description": "Project ID this PreProProjectStatus refers to."
          },
          "active_prepro_job_ids": {
            "items": { "type": "string" },
            "type": "array",
            "title": "Active Prepro Job Ids",
            "description": "List of active PreprocessingJob UUIDs"
          },
          "num_active_prepro_job_payloads": {
            "type": "integer",
            "title": "Num Active Prepro Job Payloads",
            "description": "Number of active PreprocessingJobPayloads"
          },
          "erroneous_prepro_job_payload_ids": {
            "items": { "type": "string" },
            "type": "array",
            "title": "Erroneous Prepro Job Payload Ids",
            "description": "List of erroneous or aborted PreprocessingJobPayload UUIDs"
          },
          "num_sdocs_finished": {
            "type": "integer",
            "title": "Num Sdocs Finished",
            "description": "Number of SourceDocuments preprocessing has finished."
          },
          "num_sdocs_total": {
            "type": "integer",
            "title": "Num Sdocs Total",
            "description": "Number of total SourceDocuments."
          }
        },
        "type": "object",
        "required": [
          "project_id",
          "num_active_prepro_job_payloads",
          "erroneous_prepro_job_payload_ids",
          "num_sdocs_finished",
          "num_sdocs_total"
        ],
        "title": "PreProProjectStatus"
      },
      "PreprocessingJobPayloadRead": {
        "properties": {
          "id": { "type": "string", "title": "Id", "description": "ID of the PreprocessingJobPayload" },
          "prepro_job_id": {
            "type": "string",
            "title": "Prepro Job Id",
            "description": "UUID of the PreprocessingJob this payload belongs to."
          },
          "project_id": {
            "type": "integer",
            "title": "Project Id",
            "description": "ID of the Project of the PreprocessingJobPayload"
          },
          "source_document_id": {
            "anyOf": [{ "type": "integer" }, { "type": "null" }],
            "title": "Source Document Id",
            "description": "ID of the SourceDocument that was created from the payload."
          },
          "status": {
            "allOf": [{ "$ref": "#/components/schemas/BackgroundJobStatus" }],
            "description": "The current status of the payload.",
            "default": "Waiting"
          },
          "filename": {
            "type": "string",
            "title": "Filename",
            "description": "The filename of the document to be preprocessed."
          },
          "mime_type": { "type": "string", "title": "Mime Type", "description": "The MIME type of the payload file." },
          "doc_type": {
            "allOf": [{ "$ref": "#/components/schemas/DocType" }],
            "description": "The DocType of the payload file."
          },
          "current_pipeline_step": {
            "anyOf": [{ "type": "string" }, { "type": "null" }],
            "title": "Current Pipeline Step",
            "description": "The current step in the preprocessing pipeline."
          },
          "error_message": {
            "anyOf": [{ "type": "string" }, { "type": "null" }],
            "title": "Error Message",
            "description": "The error message if the payload failed."
          }
        },
        "type": "object",
        "required": ["id", "prepro_job_id", "project_id", "filename", "mime_type", "doc_type"],
        "title": "PreprocessingJobPayloadRead"
      },
      "PreprocessingJobRead": {
        "properties": {
          "id": { "type": "string", "title": "Id", "description": "UUID of the PreprocessingJob" },
          "status": {
            "allOf": [{ "$ref": "#/components/schemas/BackgroundJobStatus" }],
            "description": "Status of the PreprocessingJob",
            "default": "Waiting"
          },
          "project_id": { "type": "integer", "title": "Project Id", "description": "The ID of the Project." },
          "created": {
            "type": "string",
            "format": "date-time",
            "title": "Created",
            "description": "Created timestamp of the PreprocessingJob"
          },
          "updated": {
            "type": "string",
            "format": "date-time",
            "title": "Updated",
            "description": "Updated timestamp of the PreprocessingJob"
          },
          "payloads": {
            "items": { "$ref": "#/components/schemas/PreprocessingJobPayloadRead" },
            "type": "array",
            "title": "Payloads",
            "description": "Payloads of the PreprocessingJobs, i.e., documents to be preprocessed and imported to the project within this PreprocessingJob"
          }
        },
        "type": "object",
        "required": ["id", "project_id", "created", "updated", "payloads"],
        "title": "PreprocessingJobRead"
      },
      "ProjectCreate": {
        "properties": {
          "title": { "type": "string", "title": "Title", "description": "Title of the Project" },
          "description": { "type": "string", "title": "Description", "description": "Description of the Project" }
        },
        "type": "object",
        "required": ["title", "description"],
        "title": "ProjectCreate"
      },
      "ProjectMetadataCreate": {
        "properties": {
          "key": { "type": "string", "title": "Key", "description": "Key of the ProjectMetadata" },
          "metatype": {
            "allOf": [{ "$ref": "#/components/schemas/MetaType" }],
            "description": "Type of the ProjectMetadata"
          },
          "read_only": {
            "type": "boolean",
            "title": "Read Only",
            "description": "Flag that tells if the ProjectMetadata cannot be changed. Used for system generated metadata! Use False for user metadata.",
            "default": false
          },
          "doctype": {
            "allOf": [{ "$ref": "#/components/schemas/DocType" }],
            "description": "DOCTYPE of the SourceDocument this metadata refers to"
          },
          "project_id": {
            "type": "integer",
            "title": "Project Id",
            "description": "Project the ProjectMetadata belongs to"
          }
        },
        "type": "object",
        "required": ["key", "metatype", "doctype", "project_id"],
        "title": "ProjectMetadataCreate"
      },
      "ProjectMetadataRead": {
        "properties": {
          "key": { "type": "string", "title": "Key", "description": "Key of the ProjectMetadata" },
          "metatype": {
            "allOf": [{ "$ref": "#/components/schemas/MetaType" }],
            "description": "Type of the ProjectMetadata"
          },
          "read_only": {
            "type": "boolean",
            "title": "Read Only",
            "description": "Flag that tells if the ProjectMetadata cannot be changed. Used for system generated metadata! Use False for user metadata.",
            "default": false
          },
          "doctype": {
            "allOf": [{ "$ref": "#/components/schemas/DocType" }],
            "description": "DOCTYPE of the SourceDocument this metadata refers to"
          },
          "id": { "type": "integer", "title": "Id", "description": "ID of the ProjectMetadata" },
          "project_id": {
            "type": "integer",
            "title": "Project Id",
            "description": "Project the ProjectMetadata belongs to"
          }
        },
        "type": "object",
        "required": ["key", "metatype", "doctype", "id", "project_id"],
        "title": "ProjectMetadataRead"
      },
      "ProjectMetadataUpdate": {
        "properties": {
          "key": {
            "anyOf": [{ "type": "string" }, { "type": "null" }],
            "title": "Key",
            "description": "Key of the ProjectMetadata"
          },
          "metatype": {
            "anyOf": [{ "$ref": "#/components/schemas/MetaType" }, { "type": "null" }],
            "description": "Type of the ProjectMetadata"
          }
        },
        "type": "object",
        "required": ["metatype"],
        "title": "ProjectMetadataUpdate"
      },
      "ProjectRead": {
        "properties": {
          "title": { "type": "string", "title": "Title", "description": "Title of the Project" },
          "description": { "type": "string", "title": "Description", "description": "Description of the Project" },
          "id": { "type": "integer", "title": "Id", "description": "ID of the Project" },
          "created": {
            "type": "string",
            "format": "date-time",
            "title": "Created",
            "description": "Created timestamp of the Project"
          },
          "updated": {
            "type": "string",
            "format": "date-time",
            "title": "Updated",
            "description": "Updated timestamp of the Project"
          }
        },
        "type": "object",
        "required": ["title", "description", "id", "created", "updated"],
        "title": "ProjectRead"
      },
      "ProjectUpdate": {
        "properties": {
          "title": {
            "anyOf": [{ "type": "string" }, { "type": "null" }],
            "title": "Title",
            "description": "Title of the Project"
          },
          "description": {
            "anyOf": [{ "type": "string" }, { "type": "null" }],
            "title": "Description",
            "description": "Description of the Project"
          }
        },
        "type": "object",
        "title": "ProjectUpdate"
      },
      "PublicUserRead": {
        "properties": {
          "id": { "type": "integer", "title": "Id", "description": "ID of the User" },
          "first_name": { "type": "string", "title": "First Name", "description": "First name of the User" },
          "last_name": { "type": "string", "title": "Last Name", "description": "Last name of the User" }
        },
        "type": "object",
        "required": ["id", "first_name", "last_name"],
        "title": "PublicUserRead",
        "description": "A user object with information that everybody may see."
      },
      "SDocStatus": { "type": "string", "enum": ["unfinished_or_erroneous", "finished"], "title": "SDocStatus" },
      "SearchColumns": {
        "type": "string",
        "enum": [
          "SC_SOURCE_DOCUMENT_TYPE",
          "SC_SOURCE_DOCUMENT_FILENAME",
          "SC_DOCUMENT_TAG_ID_LIST",
          "SC_CODE_ID_LIST",
          "SC_USER_ID_LIST",
          "SC_SPAN_ANNOTATIONS"
        ],
        "title": "SearchColumns"
      },
      "SimSearchImageHit": {
        "properties": {
          "sdoc_id": {
            "type": "integer",
            "title": "Sdoc Id",
            "description": "The ID of the SourceDocument similar to the query."
          },
          "score": { "type": "number", "title": "Score", "description": "The similarity score." }
        },
        "type": "object",
        "required": ["sdoc_id", "score"],
        "title": "SimSearchImageHit"
      },
      "SimSearchQuery": {
        "properties": {
          "proj_id": {
            "type": "integer",
            "title": "Proj Id",
            "description": "The ID of the Project the SourceDocuments have to belong to."
          },
          "query": {
            "anyOf": [{ "type": "string" }, { "items": { "type": "string" }, "type": "array" }, { "type": "integer" }],
            "title": "Query",
            "description": "The query term. This can be either a single string, a list of strings for which the average embedding gets computed, or an integer which is interpreted as the SDoc ID of an Image."
          },
          "top_k": {
            "type": "integer",
            "title": "Top K",
            "description": "The number of results to return.",
            "default": 10
          },
          "threshold": {
            "type": "number",
            "maximum": 1,
            "minimum": 0,
            "title": "Threshold",
            "description": "The minimum distance to use for the sim search.",
            "default": 0
          }
        },
        "type": "object",
        "required": ["proj_id", "query"],
        "title": "SimSearchQuery"
      },
      "SimSearchSentenceHit": {
        "properties": {
          "sdoc_id": {
            "type": "integer",
            "title": "Sdoc Id",
            "description": "The ID of the SourceDocument similar to the query."
          },
          "score": { "type": "number", "title": "Score", "description": "The similarity score." },
          "sentence_id": {
            "type": "integer",
            "title": "Sentence Id",
            "description": "The sentence id with respect to the SourceDocument"
          }
        },
        "type": "object",
        "required": ["sdoc_id", "score", "sentence_id"],
        "title": "SimSearchSentenceHit"
      },
      "SingleDocAllUserAnnotationsExportJobParams": {
        "properties": {
          "project_id": {
            "type": "integer",
            "title": "Project Id",
            "description": "The ID of the Project to export from"
          },
          "export_job_type": {
            "allOf": [{ "$ref": "#/components/schemas/ExportJobType" }],
            "description": "The type of the export job (what to export)",
            "default": "SINGLE_DOC_ALL_USER_ANNOTATIONS"
          },
          "sdoc_id": {
            "type": "integer",
            "title": "Sdoc Id",
            "description": "The ID of the SDocument to get the data from."
          }
        },
        "type": "object",
        "required": ["project_id", "sdoc_id"],
        "title": "SingleDocAllUserAnnotationsExportJobParams"
      },
      "SingleDocSingleUserAnnotationsExportJobParams": {
        "properties": {
          "project_id": {
            "type": "integer",
            "title": "Project Id",
            "description": "The ID of the Project to export from"
          },
          "export_job_type": {
            "allOf": [{ "$ref": "#/components/schemas/ExportJobType" }],
            "description": "The type of the export job (what to export)",
            "default": "SINGLE_DOC_SINGLE_USER_ANNOTATIONS"
          },
          "sdoc_id": {
            "type": "integer",
            "title": "Sdoc Id",
            "description": "The ID of the SDocument to get the data from."
          },
          "user_id": {
            "type": "integer",
            "title": "User Id",
            "description": "The ID of the User to get the data from."
          }
        },
        "type": "object",
        "required": ["project_id", "sdoc_id", "user_id"],
        "title": "SingleDocSingleUserAnnotationsExportJobParams"
      },
      "SingleProjectAllDataExportJobParams": {
        "properties": {
          "project_id": {
            "type": "integer",
            "title": "Project Id",
            "description": "The ID of the Project to export from"
          },
          "export_job_type": {
            "allOf": [{ "$ref": "#/components/schemas/ExportJobType" }],
            "description": "The type of the export job (what to export)",
            "default": "SINGLE_PROJECT_ALL_DATA"
          }
        },
        "type": "object",
        "required": ["project_id"],
        "title": "SingleProjectAllDataExportJobParams"
      },
      "SingleProjectAllTagsExportJobParams": {
        "properties": {
          "project_id": {
            "type": "integer",
            "title": "Project Id",
            "description": "The ID of the Project to export from"
          },
          "export_job_type": {
            "allOf": [{ "$ref": "#/components/schemas/ExportJobType" }],
            "description": "The type of the export job (what to export)",
            "default": "SINGLE_PROJECT_ALL_TAGS"
          }
        },
        "type": "object",
        "required": ["project_id"],
        "title": "SingleProjectAllTagsExportJobParams"
      },
      "SingleUserAllCodesExportJobParams": {
        "properties": {
          "project_id": {
            "type": "integer",
            "title": "Project Id",
            "description": "The ID of the Project to export from"
          },
          "export_job_type": {
            "allOf": [{ "$ref": "#/components/schemas/ExportJobType" }],
            "description": "The type of the export job (what to export)",
            "default": "SINGLE_USER_ALL_CODES"
          },
          "user_id": {
            "type": "integer",
            "title": "User Id",
            "description": "The ID of the User to get the data from."
          }
        },
        "type": "object",
        "required": ["project_id", "user_id"],
        "title": "SingleUserAllCodesExportJobParams"
      },
      "SingleUserAllDataExportJobParams": {
        "properties": {
          "project_id": {
            "type": "integer",
            "title": "Project Id",
            "description": "The ID of the Project to export from"
          },
          "export_job_type": {
            "allOf": [{ "$ref": "#/components/schemas/ExportJobType" }],
            "description": "The type of the export job (what to export)",
            "default": "SINGLE_USER_ALL_DATA"
          },
          "user_id": {
            "type": "integer",
            "title": "User Id",
            "description": "The ID of the User to get the data from."
          }
        },
        "type": "object",
        "required": ["project_id", "user_id"],
        "title": "SingleUserAllDataExportJobParams"
      },
      "SingleUserAllMemosExportJobParams": {
        "properties": {
          "project_id": {
            "type": "integer",
            "title": "Project Id",
            "description": "The ID of the Project to export from"
          },
          "export_job_type": {
            "allOf": [{ "$ref": "#/components/schemas/ExportJobType" }],
            "description": "The type of the export job (what to export)",
            "default": "SINGLE_USER_ALL_MEMOS"
          },
          "user_id": {
            "type": "integer",
            "title": "User Id",
            "description": "The ID of the User to get the data from."
          }
        },
        "type": "object",
        "required": ["project_id", "user_id"],
        "title": "SingleUserAllMemosExportJobParams"
      },
      "SingleUserLogbookExportJobParams": {
        "properties": {
          "project_id": {
            "type": "integer",
            "title": "Project Id",
            "description": "The ID of the Project to export from"
          },
          "export_job_type": {
            "allOf": [{ "$ref": "#/components/schemas/ExportJobType" }],
            "description": "The type of the export job (what to export)",
            "default": "SINGLE_USER_LOGBOOK"
          },
          "user_id": {
            "type": "integer",
            "title": "User Id",
            "description": "The ID of the User to get the data from."
          }
        },
        "type": "object",
        "required": ["project_id", "user_id"],
        "title": "SingleUserLogbookExportJobParams"
      },
      "SortDirection": { "type": "string", "enum": ["asc", "desc"], "title": "SortDirection" },
      "Sort_AnnotatedSegmentsColumns_": {
        "properties": {
          "column": {
            "anyOf": [{ "$ref": "#/components/schemas/AnnotatedSegmentsColumns" }, { "type": "integer" }],
            "title": "Column"
          },
          "direction": { "$ref": "#/components/schemas/SortDirection" }
        },
        "type": "object",
        "required": ["column", "direction"],
        "title": "Sort[AnnotatedSegmentsColumns]"
      },
      "Sort_SearchColumns_": {
        "properties": {
          "column": {
            "anyOf": [{ "$ref": "#/components/schemas/SearchColumns" }, { "type": "integer" }],
            "title": "Column"
          },
          "direction": { "$ref": "#/components/schemas/SortDirection" }
        },
        "type": "object",
        "required": ["column", "direction"],
        "title": "Sort[SearchColumns]"
      },
      "Sort_WordFrequencyColumns_": {
        "properties": {
          "column": {
            "anyOf": [{ "$ref": "#/components/schemas/WordFrequencyColumns" }, { "type": "integer" }],
            "title": "Column"
          },
          "direction": { "$ref": "#/components/schemas/SortDirection" }
        },
        "type": "object",
        "required": ["column", "direction"],
        "title": "Sort[WordFrequencyColumns]"
      },
      "SourceDocumentDocumentTagMultiLink": {
        "properties": {
          "source_document_ids": {
            "items": { "type": "integer" },
            "type": "array",
            "title": "Source Document Ids",
            "description": "List of IDs of SourceDocuments"
          },
          "document_tag_ids": {
            "items": { "type": "integer" },
            "type": "array",
            "title": "Document Tag Ids",
            "description": "List of IDs of DocumentTags"
          }
        },
        "type": "object",
        "required": ["source_document_ids", "document_tag_ids"],
        "title": "SourceDocumentDocumentTagMultiLink"
      },
      "SourceDocumentMetadataCreate": {
        "properties": {
          "int_value": {
            "anyOf": [{ "type": "integer" }, { "type": "null" }],
            "title": "Int Value",
            "description": "Int Value of the SourceDocumentMetadata"
          },
          "str_value": {
            "anyOf": [{ "type": "string" }, { "type": "null" }],
            "title": "Str Value",
            "description": "String Value of the SourceDocumentMetadata"
          },
          "boolean_value": {
            "anyOf": [{ "type": "boolean" }, { "type": "null" }],
            "title": "Boolean Value",
            "description": "Boolean Value of the SourceDocumentMetadata"
          },
          "date_value": {
            "anyOf": [{ "type": "string", "format": "date-time" }, { "type": "null" }],
            "title": "Date Value",
            "description": "Date Value of the SourceDocumentMetadata"
          },
          "list_value": {
            "anyOf": [{ "items": { "type": "string" }, "type": "array" }, { "type": "null" }],
            "title": "List Value",
            "description": "List Value of the SourceDocumentMetadata"
          },
          "source_document_id": {
            "type": "integer",
            "title": "Source Document Id",
            "description": "SourceDocument the SourceDocumentMetadata belongs to"
          },
          "project_metadata_id": {
            "type": "integer",
            "title": "Project Metadata Id",
            "description": "ID of the ProjectMetadata"
          }
        },
        "type": "object",
        "required": [
          "int_value",
          "str_value",
          "boolean_value",
          "date_value",
          "list_value",
          "source_document_id",
          "project_metadata_id"
        ],
        "title": "SourceDocumentMetadataCreate"
      },
      "SourceDocumentMetadataRead": {
        "properties": {
          "int_value": {
            "anyOf": [{ "type": "integer" }, { "type": "null" }],
            "title": "Int Value",
            "description": "Int Value of the SourceDocumentMetadata"
          },
          "str_value": {
            "anyOf": [{ "type": "string" }, { "type": "null" }],
            "title": "Str Value",
            "description": "String Value of the SourceDocumentMetadata"
          },
          "boolean_value": {
            "anyOf": [{ "type": "boolean" }, { "type": "null" }],
            "title": "Boolean Value",
            "description": "Boolean Value of the SourceDocumentMetadata"
          },
          "date_value": {
            "anyOf": [{ "type": "string", "format": "date-time" }, { "type": "null" }],
            "title": "Date Value",
            "description": "Date Value of the SourceDocumentMetadata"
          },
          "list_value": {
            "anyOf": [{ "items": { "type": "string" }, "type": "array" }, { "type": "null" }],
            "title": "List Value",
            "description": "List Value of the SourceDocumentMetadata"
          },
          "id": { "type": "integer", "title": "Id", "description": "ID of the SourceDocumentMetadata" },
          "project_metadata_id": {
            "type": "integer",
            "title": "Project Metadata Id",
            "description": "ID of the ProjectMetadata"
          },
          "source_document_id": {
            "type": "integer",
            "title": "Source Document Id",
            "description": "SourceDocument the SourceDocumentMetadata belongs to"
          }
        },
        "type": "object",
        "required": [
          "int_value",
          "str_value",
          "boolean_value",
          "date_value",
          "list_value",
          "id",
          "project_metadata_id",
          "source_document_id"
        ],
        "title": "SourceDocumentMetadataRead"
      },
      "SourceDocumentMetadataReadResolved": {
        "properties": {
          "int_value": {
            "anyOf": [{ "type": "integer" }, { "type": "null" }],
            "title": "Int Value",
            "description": "Int Value of the SourceDocumentMetadata"
          },
          "str_value": {
            "anyOf": [{ "type": "string" }, { "type": "null" }],
            "title": "Str Value",
            "description": "String Value of the SourceDocumentMetadata"
          },
          "boolean_value": {
            "anyOf": [{ "type": "boolean" }, { "type": "null" }],
            "title": "Boolean Value",
            "description": "Boolean Value of the SourceDocumentMetadata"
          },
          "date_value": {
            "anyOf": [{ "type": "string", "format": "date-time" }, { "type": "null" }],
            "title": "Date Value",
            "description": "Date Value of the SourceDocumentMetadata"
          },
          "list_value": {
            "anyOf": [{ "items": { "type": "string" }, "type": "array" }, { "type": "null" }],
            "title": "List Value",
            "description": "List Value of the SourceDocumentMetadata"
          },
          "id": { "type": "integer", "title": "Id", "description": "ID of the SourceDocumentMetadata" },
          "source_document_id": {
            "type": "integer",
            "title": "Source Document Id",
            "description": "SourceDocument the SourceDocumentMetadata belongs to"
          },
          "project_metadata": {
            "allOf": [{ "$ref": "#/components/schemas/ProjectMetadataRead" }],
            "description": "ProjectMetadata of the SourceDocumentMetadata"
          }
        },
        "type": "object",
        "required": [
          "int_value",
          "str_value",
          "boolean_value",
          "date_value",
          "list_value",
          "id",
          "source_document_id",
          "project_metadata"
        ],
        "title": "SourceDocumentMetadataReadResolved"
      },
      "SourceDocumentMetadataUpdate": {
        "properties": {
          "int_value": {
            "anyOf": [{ "type": "integer" }, { "type": "null" }],
            "title": "Int Value",
            "description": "Int Value of the SourceDocumentMetadata"
          },
          "str_value": {
            "anyOf": [{ "type": "string" }, { "type": "null" }],
            "title": "Str Value",
            "description": "String Value of the SourceDocumentMetadata"
          },
          "boolean_value": {
            "anyOf": [{ "type": "boolean" }, { "type": "null" }],
            "title": "Boolean Value",
            "description": "Boolean Value of the SourceDocumentMetadata"
          },
          "date_value": {
            "anyOf": [{ "type": "string", "format": "date-time" }, { "type": "null" }],
            "title": "Date Value",
            "description": "Date Value of the SourceDocumentMetadata"
          },
          "list_value": {
            "anyOf": [{ "items": { "type": "string" }, "type": "array" }, { "type": "null" }],
            "title": "List Value",
            "description": "List Value of the SourceDocumentMetadata"
          }
        },
        "type": "object",
        "required": ["int_value", "str_value", "boolean_value", "date_value", "list_value"],
        "title": "SourceDocumentMetadataUpdate"
      },
      "SourceDocumentRead": {
        "properties": {
          "filename": {
            "type": "string",
            "maxLength": 230,
            "title": "Filename",
            "description": "Filename of the SourceDocument"
          },
          "name": {
            "anyOf": [{ "type": "string" }, { "type": "null" }],
            "title": "Name",
            "description": "User-defined name of the document"
          },
          "doctype": {
            "allOf": [{ "$ref": "#/components/schemas/DocType" }],
            "description": "DOCTYPE of the SourceDocument"
          },
          "status": {
            "allOf": [{ "$ref": "#/components/schemas/SDocStatus" }],
            "description": "Status of the SourceDocument"
          },
          "project_id": {
            "type": "integer",
            "title": "Project Id",
            "description": "Project the SourceDocument belongs to"
          },
          "id": { "type": "integer", "title": "Id", "description": "ID of the SourceDocument" },
          "created": {
            "type": "string",
            "format": "date-time",
            "title": "Created",
            "description": "The created timestamp of the SourceDocument"
          },
          "updated": {
            "type": "string",
            "format": "date-time",
            "title": "Updated",
            "description": "Updated timestamp of the Memo"
          }
        },
        "type": "object",
        "required": ["filename", "doctype", "status", "project_id", "id", "created", "updated"],
        "title": "SourceDocumentRead"
      },
      "SourceDocumentUpdate": {
        "properties": {
          "name": {
            "type": "string",
            "title": "Name",
            "description": "User-defined name of the document (default is the filename)"
          }
        },
        "type": "object",
        "required": ["name"],
        "title": "SourceDocumentUpdate"
      },
      "SourceDocumentWithDataRead": {
        "properties": {
          "id": { "type": "integer", "title": "Id", "description": "ID of the SourceDocument" },
          "content": {
            "type": "string",
            "title": "Content",
            "description": "Raw,original content of the SourceDocument"
          },
          "html": { "type": "string", "title": "Html", "description": "Processed HTML of the SourceDocument" },
          "token_starts": {
            "items": { "type": "integer" },
            "type": "array",
            "title": "Token Starts",
            "description": "Start of each token in character offsets in content"
          },
          "token_ends": {
            "items": { "type": "integer" },
            "type": "array",
            "title": "Token Ends",
            "description": "End of each token in character offsets in content"
          },
          "sentence_starts": {
            "items": { "type": "integer" },
            "type": "array",
            "title": "Sentence Starts",
            "description": "Start of each sentence in character offsets in content"
          },
          "sentence_ends": {
            "items": { "type": "integer" },
            "type": "array",
            "title": "Sentence Ends",
            "description": "End of each sentence in character offsets in content"
          },
          "tokens": {
            "items": { "type": "string" },
            "type": "array",
            "title": "Tokens",
            "description": "List of tokens in the SourceDocument"
          },
          "token_character_offsets": {
            "items": {
              "prefixItems": [{ "type": "integer" }, { "type": "integer" }],
              "type": "array",
              "maxItems": 2,
              "minItems": 2
            },
            "type": "array",
            "title": "Token Character Offsets",
            "description": "List of character offsets of each token"
          },
          "sentences": {
            "items": { "type": "string" },
            "type": "array",
            "title": "Sentences",
            "description": "List of sentences in the SourceDocument"
          },
          "sentence_character_offsets": {
            "items": {
              "prefixItems": [{ "type": "integer" }, { "type": "integer" }],
              "type": "array",
              "maxItems": 2,
              "minItems": 2
            },
            "type": "array",
            "title": "Sentence Character Offsets",
            "description": "List of character offsets of each sentence"
          },
          "filename": {
            "type": "string",
            "maxLength": 230,
            "title": "Filename",
            "description": "Filename of the SourceDocument"
          },
          "name": {
            "anyOf": [{ "type": "string" }, { "type": "null" }],
            "title": "Name",
            "description": "User-defined name of the document"
          },
          "doctype": {
            "allOf": [{ "$ref": "#/components/schemas/DocType" }],
            "description": "DOCTYPE of the SourceDocument"
          },
          "status": {
            "allOf": [{ "$ref": "#/components/schemas/SDocStatus" }],
            "description": "Status of the SourceDocument"
          },
          "project_id": {
            "type": "integer",
            "title": "Project Id",
            "description": "Project the SourceDocument belongs to"
          },
          "created": {
            "type": "string",
            "format": "date-time",
            "title": "Created",
            "description": "The created timestamp of the SourceDocument"
          },
          "updated": {
            "type": "string",
            "format": "date-time",
            "title": "Updated",
            "description": "Updated timestamp of the Memo"
          }
        },
        "type": "object",
        "required": [
          "id",
          "content",
          "html",
          "token_starts",
          "token_ends",
          "sentence_starts",
          "sentence_ends",
          "tokens",
          "token_character_offsets",
          "sentences",
          "sentence_character_offsets",
          "filename",
          "doctype",
          "status",
          "project_id",
          "created",
          "updated"
        ],
        "title": "SourceDocumentWithDataRead"
      },
      "SpanAnnotationCreateWithCodeId": {
        "properties": {
          "begin": { "type": "integer", "title": "Begin", "description": "Begin of the SpanAnnotation in characters" },
          "end": { "type": "integer", "title": "End", "description": "End of the SpanAnnotation in characters" },
          "begin_token": {
            "type": "integer",
            "title": "Begin Token",
            "description": "Begin of the SpanAnnotation in tokens"
          },
          "end_token": {
            "type": "integer",
            "title": "End Token",
            "description": "End of the SpanAnnotation in tokens"
          },
          "span_text": {
            "type": "string",
            "title": "Span Text",
            "description": "The SpanText the SpanAnnotation spans."
          },
          "code_id": { "type": "integer", "title": "Code Id", "description": "Code the SpanAnnotation refers to" },
          "annotation_document_id": {
            "type": "integer",
            "title": "Annotation Document Id",
            "description": "AnnotationDocument the SpanAnnotation refers to"
          }
        },
        "type": "object",
        "required": ["begin", "end", "begin_token", "end_token", "span_text", "code_id", "annotation_document_id"],
        "title": "SpanAnnotationCreateWithCodeId"
      },
      "SpanAnnotationRead": {
        "properties": {
          "begin": { "type": "integer", "title": "Begin", "description": "Begin of the SpanAnnotation in characters" },
          "end": { "type": "integer", "title": "End", "description": "End of the SpanAnnotation in characters" },
          "begin_token": {
            "type": "integer",
            "title": "Begin Token",
            "description": "Begin of the SpanAnnotation in tokens"
          },
          "end_token": {
            "type": "integer",
            "title": "End Token",
            "description": "End of the SpanAnnotation in tokens"
          },
          "id": { "type": "integer", "title": "Id", "description": "ID of the SpanAnnotation" },
          "span_text_id": {
            "type": "integer",
            "title": "Span Text Id",
            "description": "The SpanText the SpanAnnotation spans."
          },
          "current_code_id": {
            "type": "integer",
            "title": "Current Code Id",
            "description": "CurrentCode the SpanAnnotation refers to"
          },
          "annotation_document_id": {
            "type": "integer",
            "title": "Annotation Document Id",
            "description": "AnnotationDocument the SpanAnnotation refers to"
          },
          "created": {
            "type": "string",
            "format": "date-time",
            "title": "Created",
            "description": "Created timestamp of the SpanAnnotation"
          },
          "updated": {
            "type": "string",
            "format": "date-time",
            "title": "Updated",
            "description": "Updated timestamp of the SpanAnnotation"
          }
        },
        "type": "object",
        "required": [
          "begin",
          "end",
          "begin_token",
          "end_token",
          "id",
          "span_text_id",
          "current_code_id",
          "annotation_document_id",
          "created",
          "updated"
        ],
        "title": "SpanAnnotationRead"
      },
      "SpanAnnotationReadResolved": {
        "properties": {
          "begin": { "type": "integer", "title": "Begin", "description": "Begin of the SpanAnnotation in characters" },
          "end": { "type": "integer", "title": "End", "description": "End of the SpanAnnotation in characters" },
          "begin_token": {
            "type": "integer",
            "title": "Begin Token",
            "description": "Begin of the SpanAnnotation in tokens"
          },
          "end_token": {
            "type": "integer",
            "title": "End Token",
            "description": "End of the SpanAnnotation in tokens"
          },
          "id": { "type": "integer", "title": "Id", "description": "ID of the SpanAnnotation" },
          "span_text": {
            "type": "string",
            "title": "Span Text",
            "description": "The SpanText the SpanAnnotation spans."
          },
          "code": {
            "allOf": [{ "$ref": "#/components/schemas/CodeRead" }],
            "description": "Code the SpanAnnotation refers to"
          },
          "annotation_document_id": {
            "type": "integer",
            "title": "Annotation Document Id",
            "description": "AnnotationDocument the SpanAnnotation refers to"
          },
          "user_id": { "type": "integer", "title": "User Id", "description": "User the SpanAnnotation belongs to" },
          "sdoc_id": {
            "type": "integer",
            "title": "Sdoc Id",
            "description": "SourceDocument the SpanAnnotation refers to"
          },
          "created": {
            "type": "string",
            "format": "date-time",
            "title": "Created",
            "description": "Created timestamp of the SpanAnnotation"
          },
          "updated": {
            "type": "string",
            "format": "date-time",
            "title": "Updated",
            "description": "Updated timestamp of the SpanAnnotation"
          }
        },
        "type": "object",
        "required": [
          "begin",
          "end",
          "begin_token",
          "end_token",
          "id",
          "span_text",
          "code",
          "annotation_document_id",
          "user_id",
          "sdoc_id",
          "created",
          "updated"
        ],
        "title": "SpanAnnotationReadResolved"
      },
      "SpanAnnotationUpdateWithCodeId": {
        "properties": {
          "code_id": { "type": "integer", "title": "Code Id", "description": "Code the SpanAnnotation refers to" }
        },
        "type": "object",
        "required": ["code_id"],
        "title": "SpanAnnotationUpdateWithCodeId"
      },
      "SpanEntityStat": {
        "properties": {
          "code_id": {
            "type": "integer",
            "title": "Code Id",
            "description": "The ID of the Code related to the SpanAnnotation"
          },
          "span_text": {
            "type": "string",
            "title": "Span Text",
            "description": "The SpanText the SpanAnnotation spans"
          },
          "filtered_count": {
            "type": "integer",
            "title": "Filtered Count",
            "description": "Number of occurrences of the SpanEntity in a collection of SourceDocuments."
          },
          "global_count": {
            "type": "integer",
            "title": "Global Count",
            "description": "Number of occurrences of the SpanEntity in a collection of SourceDocuments."
          }
        },
        "type": "object",
        "required": ["code_id", "span_text", "filtered_count", "global_count"],
        "title": "SpanEntityStat"
      },
      "SpanGroupCreate": {
        "properties": {
          "name": { "type": "string", "title": "Name", "description": "Name of the SpanGroup" },
          "annotation_document_id": {
            "type": "integer",
            "title": "Annotation Document Id",
            "description": "The ID of the AnnotationDocument the SpanGroup belongs to"
          }
        },
        "type": "object",
        "required": ["name", "annotation_document_id"],
        "title": "SpanGroupCreate"
      },
      "SpanGroupRead": {
        "properties": {
          "name": { "type": "string", "title": "Name", "description": "Name of the SpanGroup" },
          "id": { "type": "integer", "title": "Id", "description": "ID of the SpanGroup" },
          "annotation_document_id": {
            "type": "integer",
            "title": "Annotation Document Id",
            "description": "The ID of the AnnotationDocument the SpanGroup belongs to"
          },
          "created": {
            "type": "string",
            "format": "date-time",
            "title": "Created",
            "description": "Created timestamp of the SpanGroup"
          },
          "updated": {
            "type": "string",
            "format": "date-time",
            "title": "Updated",
            "description": "Updated timestamp of the SpanGroup"
          }
        },
        "type": "object",
        "required": ["name", "id", "annotation_document_id", "created", "updated"],
        "title": "SpanGroupRead"
      },
      "SpanGroupUpdate": {
        "properties": {
          "name": {
            "anyOf": [{ "type": "string" }, { "type": "null" }],
            "title": "Name",
            "description": "Name of the SpanGroup"
          }
        },
        "type": "object",
        "title": "SpanGroupUpdate"
      },
      "StringOperator": {
        "type": "string",
        "enum": ["STRING_CONTAINS", "STRING_EQUALS", "STRING_NOT_EQUALS", "STRING_STARTS_WITH", "STRING_ENDS_WITH"],
        "title": "StringOperator"
      },
      "TableType": {
        "type": "string",
        "enum": ["custom", "situation", "phenomenon", "interpretation"],
        "title": "TableType"
      },
      "TagStat": {
        "properties": {
          "tag": {
            "allOf": [{ "$ref": "#/components/schemas/DocumentTagRead" }],
            "description": "The counted document tag."
          },
          "filtered_count": {
            "type": "integer",
            "title": "Filtered Count",
            "description": "Number of occurrences of the document tag in the filtered documents"
          },
          "global_count": {
            "type": "integer",
            "title": "Global Count",
            "description": "Number of occurrences of the document tag in all documents"
          }
        },
        "type": "object",
        "required": ["tag", "filtered_count", "global_count"],
        "title": "TagStat"
      },
      "TimelineAnalysisColumns": {
        "type": "string",
        "enum": [
          "TA_SOURCE_DOCUMENT_FILENAME",
          "TA_DOCUMENT_TAG_ID_LIST",
          "TA_CODE_ID_LIST",
          "TA_USER_ID_LIST",
          "TA_SPAN_ANNOTATIONS"
        ],
        "title": "TimelineAnalysisColumns"
      },
      "TimelineAnalysisResultNew": {
        "properties": {
          "date": { "type": "string", "title": "Date", "description": "The date." },
          "sdoc_ids": {
            "items": { "type": "integer" },
            "type": "array",
            "title": "Sdoc Ids",
            "description": "The SourceDoument IDs."
          }
        },
        "type": "object",
        "required": ["date", "sdoc_ids"],
        "title": "TimelineAnalysisResultNew"
      },
      "UserAuthorizationHeaderData": {
        "properties": {
          "access_token": { "type": "string", "title": "Access Token", "description": "Value of the JWT" },
          "access_token_expires": { "type": "string", "format": "date-time", "title": "Access Token Expires" },
          "refresh_token": {
            "type": "string",
            "title": "Refresh Token",
            "description": "For obtaining a new access token"
          },
          "refresh_token_expires": { "type": "string", "format": "date-time", "title": "Refresh Token Expires" },
          "token_type": { "type": "string", "title": "Token Type", "description": "Type of the Token" }
        },
        "type": "object",
        "required": ["access_token", "access_token_expires", "refresh_token", "refresh_token_expires", "token_type"],
        "title": "UserAuthorizationHeaderData"
      },
      "UserCreate": {
        "properties": {
          "email": { "type": "string", "format": "email", "title": "Email", "description": "E-Mail of the User" },
          "first_name": { "type": "string", "title": "First Name", "description": "First name of the User" },
          "last_name": { "type": "string", "title": "Last Name", "description": "Last name of the User" },
          "password": { "type": "string", "title": "Password", "description": "Hashed password of the User" }
        },
        "type": "object",
        "required": ["email", "first_name", "last_name", "password"],
        "title": "UserCreate"
      },
      "UserRead": {
        "properties": {
          "email": { "type": "string", "format": "email", "title": "Email", "description": "E-Mail of the User" },
          "first_name": { "type": "string", "title": "First Name", "description": "First name of the User" },
          "last_name": { "type": "string", "title": "Last Name", "description": "Last name of the User" },
          "id": { "type": "integer", "title": "Id", "description": "ID of the User" },
          "created": {
            "type": "string",
            "format": "date-time",
            "title": "Created",
            "description": "Created timestamp of the User"
          },
          "updated": {
            "type": "string",
            "format": "date-time",
            "title": "Updated",
            "description": "Updated timestamp of the User"
          }
        },
        "type": "object",
        "required": ["email", "first_name", "last_name", "id", "created", "updated"],
        "title": "UserRead"
      },
      "UserUpdate": {
        "properties": {
          "email": {
            "anyOf": [{ "type": "string" }, { "type": "null" }],
            "title": "Email",
            "description": "E-Mail of the User"
          },
          "first_name": {
            "anyOf": [{ "type": "string" }, { "type": "null" }],
            "title": "First Name",
            "description": "First name of the User"
          },
          "last_name": {
            "anyOf": [{ "type": "string" }, { "type": "null" }],
            "title": "Last Name",
            "description": "Last name of the User"
          },
          "password": {
            "anyOf": [{ "type": "string" }, { "type": "null" }],
            "title": "Password",
            "description": "Hashed password of the User"
          }
        },
        "type": "object",
        "title": "UserUpdate"
      },
      "ValidationError": {
        "properties": {
          "loc": {
            "items": { "anyOf": [{ "type": "string" }, { "type": "integer" }] },
            "type": "array",
            "title": "Location"
          },
          "msg": { "type": "string", "title": "Message" },
          "type": { "type": "string", "title": "Error Type" }
        },
        "type": "object",
        "required": ["loc", "msg", "type"],
        "title": "ValidationError"
      },
      "WhiteboardCreate": {
        "properties": {
          "title": { "type": "string", "title": "Title", "description": "Title of the Whiteboard" },
          "content": { "type": "string", "title": "Content", "description": "Content of the Whiteboard" },
          "project_id": {
            "type": "integer",
            "title": "Project Id",
            "description": "Project the Whiteboard belongs to"
          },
          "user_id": { "type": "integer", "title": "User Id", "description": "User the Whiteboard belongs to" }
        },
        "type": "object",
        "required": ["title", "content", "project_id", "user_id"],
        "title": "WhiteboardCreate"
      },
      "WhiteboardRead": {
        "properties": {
          "title": { "type": "string", "title": "Title", "description": "Title of the Whiteboard" },
          "content": { "type": "string", "title": "Content", "description": "Content of the Whiteboard" },
          "id": { "type": "integer", "title": "Id", "description": "ID of the Whiteboard" },
          "project_id": {
            "type": "integer",
            "title": "Project Id",
            "description": "Project the Whiteboard belongs to"
          },
          "user_id": { "type": "integer", "title": "User Id", "description": "User the Whiteboard belongs to" },
          "created": {
            "type": "string",
            "format": "date-time",
            "title": "Created",
            "description": "Created timestamp of the Whiteboard"
          },
          "updated": {
            "type": "string",
            "format": "date-time",
            "title": "Updated",
            "description": "Updated timestamp of the Whiteboard"
          }
        },
        "type": "object",
        "required": ["title", "content", "id", "project_id", "user_id", "created", "updated"],
        "title": "WhiteboardRead"
      },
      "WhiteboardUpdate": {
        "properties": {
          "title": { "type": "string", "title": "Title", "description": "Title of the Whiteboard" },
          "content": { "type": "string", "title": "Content", "description": "Content of the Whiteboard" }
        },
        "type": "object",
        "required": ["title", "content"],
        "title": "WhiteboardUpdate"
      },
      "WordFrequencyColumns": {
        "type": "string",
        "enum": [
          "WF_WORD",
          "WF_WORD_FREQUENCY",
          "WF_WORD_PERCENT",
          "WF_SOURCE_DOCUMENT_FREQUENCY",
          "WF_SOURCE_DOCUMENT_PERCENT",
          "WF_SOURCE_DOCUMENT_FILENAME",
          "WF_DOCUMENT_TAG_ID_LIST",
          "WF_CODE_ID_LIST",
          "WF_USER_ID_LIST",
          "WF_SPAN_ANNOTATIONS"
        ],
        "title": "WordFrequencyColumns"
      },
      "WordFrequencyRead": {
        "properties": {
          "sdoc_id": { "type": "integer", "title": "Sdoc Id", "description": "ID of the SourceDocument" },
          "word": { "type": "string", "title": "Word", "description": "Word" },
          "count": { "type": "integer", "title": "Count", "description": "Count of the word in the SourceDocument" }
        },
        "type": "object",
        "required": ["sdoc_id", "word", "count"],
        "title": "WordFrequencyRead"
      },
      "WordFrequencyResult": {
        "properties": {
          "total_results": {
            "type": "integer",
            "title": "Total Results",
            "description": "The total number of word_frequencies. Used for pagination."
          },
          "sdocs_total": {
            "type": "integer",
            "title": "Sdocs Total",
            "description": "The total number of SourceDocuments."
          },
          "words_total": { "type": "integer", "title": "Words Total", "description": "The total number of words." },
          "word_frequencies": {
            "items": { "$ref": "#/components/schemas/WordFrequencyStat" },
            "type": "array",
            "title": "Word Frequencies",
            "description": "The WordFrequencies."
          }
        },
        "type": "object",
        "required": ["total_results", "sdocs_total", "words_total", "word_frequencies"],
        "title": "WordFrequencyResult"
      },
      "WordFrequencyStat": {
        "properties": {
          "word": { "type": "string", "title": "Word", "description": "The word." },
          "word_percent": { "type": "number", "title": "Word Percent", "description": "The percentage of the word." },
          "count": { "type": "integer", "title": "Count", "description": "The SourceDoument IDs." },
          "sdocs": { "type": "integer", "title": "Sdocs", "description": "The number of SourceDocuments." },
          "sdocs_percent": {
            "type": "number",
            "title": "Sdocs Percent",
            "description": "The percentage of SourceDocuments."
          }
        },
        "type": "object",
        "required": ["word", "word_percent", "count", "sdocs", "sdocs_percent"],
        "title": "WordFrequencyStat"
      },
      "SourceDocumentReadAction": {
        "$defs": {
          "DocType": { "enum": ["text", "image", "video", "audio"], "title": "DocType", "type": "string" },
          "DocumentTagRead": {
            "properties": {
              "title": { "description": "Title of the DocumentTag", "title": "Title", "type": "string" },
              "color": { "description": "Color of the DocumentTag", "title": "Color", "type": "string" },
              "description": {
                "anyOf": [{ "type": "string" }, { "type": "null" }],
                "default": null,
                "description": "Description of the DocumentTag",
                "title": "Description"
              },
              "parent_tag_id": {
                "anyOf": [{ "type": "integer" }, { "type": "null" }],
                "default": null,
                "description": "Parent of the DocumentTag",
                "title": "Parent Tag Id"
              },
              "id": { "description": "ID of the DocumentTag", "title": "Id", "type": "integer" },
              "project_id": {
                "description": "Project the DocumentTag belongs to",
                "title": "Project Id",
                "type": "integer"
              },
              "created": {
                "description": "Created timestamp of the DocumentTag",
                "format": "date-time",
                "title": "Created",
                "type": "string"
              },
              "updated": {
                "description": "Updated timestamp of the DocumentTag",
                "format": "date-time",
                "title": "Updated",
                "type": "string"
              }
            },
            "required": ["title", "color", "id", "project_id", "created", "updated"],
            "title": "DocumentTagRead",
            "type": "object"
          },
          "SDocStatus": { "enum": ["unfinished_or_erroneous", "finished"], "title": "SDocStatus", "type": "string" },
          "SourceDocumentMetadataRead": {
            "properties": {
              "int_value": {
                "anyOf": [{ "type": "integer" }, { "type": "null" }],
                "description": "Int Value of the SourceDocumentMetadata",
                "title": "Int Value"
              },
              "str_value": {
                "anyOf": [{ "type": "string" }, { "type": "null" }],
                "description": "String Value of the SourceDocumentMetadata",
                "title": "Str Value"
              },
              "boolean_value": {
                "anyOf": [{ "type": "boolean" }, { "type": "null" }],
                "description": "Boolean Value of the SourceDocumentMetadata",
                "title": "Boolean Value"
              },
              "date_value": {
                "anyOf": [{ "format": "date-time", "type": "string" }, { "type": "null" }],
                "description": "Date Value of the SourceDocumentMetadata",
                "title": "Date Value"
              },
              "list_value": {
                "anyOf": [{ "items": { "type": "string" }, "type": "array" }, { "type": "null" }],
                "description": "List Value of the SourceDocumentMetadata",
                "title": "List Value"
              },
              "id": { "description": "ID of the SourceDocumentMetadata", "title": "Id", "type": "integer" },
              "project_metadata_id": {
                "description": "ID of the ProjectMetadata",
                "title": "Project Metadata Id",
                "type": "integer"
              },
              "source_document_id": {
                "description": "SourceDocument the SourceDocumentMetadata belongs to",
                "title": "Source Document Id",
                "type": "integer"
              }
            },
            "required": [
              "int_value",
              "str_value",
              "boolean_value",
              "date_value",
              "list_value",
              "id",
              "project_metadata_id",
              "source_document_id"
            ],
            "title": "SourceDocumentMetadataRead",
            "type": "object"
          }
        },
        "properties": {
          "filename": {
            "description": "Filename of the SourceDocument",
            "maxLength": 230,
            "title": "Filename",
            "type": "string"
          },
          "name": {
            "anyOf": [{ "type": "string" }, { "type": "null" }],
            "default": null,
            "description": "User-defined name of the document",
            "title": "Name"
          },
          "doctype": {
            "allOf": [{ "$ref": "#/components/schemas/DocType" }],
            "description": "DOCTYPE of the SourceDocument"
          },
          "status": {
            "allOf": [{ "$ref": "#/components/schemas/SDocStatus" }],
            "description": "Status of the SourceDocument"
          },
          "project_id": {
            "description": "Project the SourceDocument belongs to",
            "title": "Project Id",
            "type": "integer"
          },
          "id": { "description": "ID of the SourceDocument", "title": "Id", "type": "integer" },
          "created": {
            "description": "The created timestamp of the SourceDocument",
            "format": "date-time",
            "title": "Created",
            "type": "string"
          },
          "updated": {
            "description": "Updated timestamp of the Memo",
            "format": "date-time",
            "title": "Updated",
            "type": "string"
          },
          "tags": {
            "description": "Tags of the SourceDocument",
            "items": { "$ref": "#/components/schemas/DocumentTagRead" },
            "title": "Tags",
            "type": "array"
          },
          "metadata": {
            "description": "Metadata of the SourceDocument",
            "items": { "$ref": "#/components/schemas/SourceDocumentMetadataRead" },
            "title": "Metadata",
            "type": "array"
          }
        },
        "required": ["filename", "doctype", "status", "project_id", "id", "created", "updated", "tags", "metadata"],
        "title": "SourceDocumentReadAction",
        "type": "object"
      },
      "ProjectReadAction": {
        "$defs": {
          "UserRead": {
            "properties": {
              "email": { "description": "E-Mail of the User", "format": "email", "title": "Email", "type": "string" },
              "first_name": { "description": "First name of the User", "title": "First Name", "type": "string" },
              "last_name": { "description": "Last name of the User", "title": "Last Name", "type": "string" },
              "id": { "description": "ID of the User", "title": "Id", "type": "integer" },
              "password": { "description": "Hashed password of the User", "title": "Password", "type": "string" },
              "created": {
                "description": "Created timestamp of the User",
                "format": "date-time",
                "title": "Created",
                "type": "string"
              },
              "updated": {
                "description": "Updated timestamp of the User",
                "format": "date-time",
                "title": "Updated",
                "type": "string"
              }
            },
            "required": ["email", "first_name", "last_name", "id", "password", "created", "updated"],
            "title": "UserRead",
            "type": "object"
          }
        },
        "properties": {
          "title": { "description": "Title of the Project", "title": "Title", "type": "string" },
          "description": { "description": "Description of the Project", "title": "Description", "type": "string" },
          "id": { "description": "ID of the Project", "title": "Id", "type": "integer" },
          "created": {
            "description": "Created timestamp of the Project",
            "format": "date-time",
            "title": "Created",
            "type": "string"
          },
          "updated": {
            "description": "Updated timestamp of the Project",
            "format": "date-time",
            "title": "Updated",
            "type": "string"
          },
          "users": {
            "description": "Users of the Project",
            "items": { "$ref": "#/components/schemas/UserRead" },
            "title": "Users",
            "type": "array"
          },
          "num_sdocs": { "description": "Number of Sdocs in the Project", "title": "Num Sdocs", "type": "integer" }
        },
        "required": ["title", "description", "id", "created", "updated", "users", "num_sdocs"],
        "title": "ProjectReadAction",
        "type": "object"
      }
    },
    "securitySchemes": {
      "OAuth2PasswordBearer": {
        "type": "oauth2",
        "flows": { "password": { "scopes": {}, "tokenUrl": "/authentication/login" } }
      }
    }
  }
}<|MERGE_RESOLUTION|>--- conflicted
+++ resolved
@@ -77,12 +77,7 @@
     "/authentication/logout": {
       "post": {
         "tags": ["authentication"],
-<<<<<<< HEAD
         "summary": "Revokes the refresh token associated with the given session.",
-=======
-        "summary": "Log out the user from the given session.",
-        "description": "Revokes the refresh token associated with the given session.",
->>>>>>> a732d0d4
         "operationId": "logout",
         "parameters": [
           {
@@ -104,12 +99,7 @@
     "/authentication/refresh_access": {
       "post": {
         "tags": ["authentication"],
-<<<<<<< HEAD
         "summary": "Uses the given refresh token to obtain a new access token.",
-=======
-        "summary": "Obtain a new access token.",
-        "description": "Uses the given refresh token to obtain a new access token.",
->>>>>>> a732d0d4
         "operationId": "refresh_access_token",
         "parameters": [
           {
@@ -1675,7 +1665,7 @@
     "/doctag/{tag_id}/memo/{user_id}": {
       "get": {
         "tags": ["documentTag"],
-        "summary": "Returns the Memo attached to the SpanAnnotation with the given ID of the User with the given ID if it exists.",
+        "summary": "Returns the Memo attached to the document tag with the given ID of the User with the given ID if it exists.",
         "operationId": "get_user_memo",
         "security": [{ "OAuth2PasswordBearer": [] }],
         "parameters": [
@@ -2827,12 +2817,7 @@
       },
       "get": {
         "tags": ["bboxAnnotation"],
-<<<<<<< HEAD
         "summary": "Returns the Memos attached to the BBoxAnnotation with the given ID if it exists.",
-=======
-        "summary": "Returns the Memos attached to the BBoxAnnotation",
-        "description": "Returns the Memos attached to the BBoxAnnotation with the given ID if it exists.",
->>>>>>> a732d0d4
         "operationId": "get_memos",
         "security": [{ "OAuth2PasswordBearer": [] }],
         "parameters": [
@@ -2884,10 +2869,6 @@
       "get": {
         "tags": ["bboxAnnotation"],
         "summary": "Returns BBoxAnnotations with the given Code of the User with the given ID",
-<<<<<<< HEAD
-=======
-        "description": "Returns BBoxAnnotations with the given Code of the User with the given ID",
->>>>>>> a732d0d4
         "operationId": "get_by_user_code",
         "security": [{ "OAuth2PasswordBearer": [] }],
         "parameters": [
@@ -3598,7 +3579,7 @@
     "/feedback": {
       "get": {
         "tags": ["feedback"],
-        "summary": "Returns the Metadata with the given ID.",
+        "summary": "Returns all Feedback items of the current user. If logged in as the system user, return feedback of all users.",
         "operationId": "get_all",
         "responses": {
           "200": {
@@ -3666,7 +3647,7 @@
     "/feedback/user/{user_id}": {
       "get": {
         "tags": ["feedback"],
-        "summary": "Returns the Metadata of the User with the given ID.",
+        "summary": "Returns the Feedback of the User with the given ID.",
         "operationId": "get_all_by_user",
         "security": [{ "OAuth2PasswordBearer": [] }],
         "parameters": [
